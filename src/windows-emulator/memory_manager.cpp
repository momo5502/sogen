--- conflicted
+++ resolved
@@ -490,7 +490,7 @@
 
     // Since reserved_regions_ is a sorted map, we can iterate through it
     // and find gaps between regions
-    while (start_address + size <= MAX_ALLOCATION_ADDRESS)
+    while (start_address + size <= MAX_ALLOCATION_END_EXCL)
     {
         bool conflict = false;
 
@@ -521,16 +521,6 @@
         {
             return start_address;
         }
-<<<<<<< HEAD
-=======
-
-        start_address = align_up(region_end, ALLOCATION_GRANULARITY);
-    }
-
-    if (start_address + size <= MAX_ALLOCATION_END_EXCL)
-    {
-        return start_address;
->>>>>>> eb0ba686
     }
 
     return 0;
