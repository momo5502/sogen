#pragma once

#include "emulator_utils.hpp"
#include "handles.hpp"
#include "registry/registry_manager.hpp"

#include "module/module_manager.hpp"
#include <utils/nt_handle.hpp>
#include <utils/file_handle.hpp>

#include <x64_emulator.hpp>
#include <serialization_helper.hpp>

#include "io_device.hpp"
#include "kusd_mmio.hpp"

#define PEB_SEGMENT_SIZE (20 << 20) // 20 MB
#define GS_SEGMENT_SIZE (1 << 20) // 1 MB

#define IA32_GS_BASE_MSR 0xC0000101

#define STACK_SIZE 0x40000ULL

#define GDT_ADDR 0x30000
#define GDT_LIMIT 0x1000
#define GDT_ENTRY_SIZE 0x8

class windows_emulator;

struct ref_counted_object
{
	uint32_t ref_count{1};

	void serialize(utils::buffer_serializer& buffer) const
	{
		buffer.write(this->ref_count);
	}

	void deserialize(utils::buffer_deserializer& buffer)
	{
		buffer.read(this->ref_count);
	}

	static bool deleter(ref_counted_object& e)
	{
		return --e.ref_count == 0;
	}
};

struct event : ref_counted_object
{
	bool signaled{};
	EVENT_TYPE type{};
	std::u16string name{};

	bool is_signaled()
	{
		const auto res = this->signaled;

		if (this->type == SynchronizationEvent)
		{
			this->signaled = false;
		}

		return res;
	}

	void serialize(utils::buffer_serializer& buffer) const
	{
		buffer.write(this->signaled);
		buffer.write(this->type);
		buffer.write(this->name);

		ref_counted_object::serialize(buffer);
	}

	void deserialize(utils::buffer_deserializer& buffer)
	{
		buffer.read(this->signaled);
		buffer.read(this->type);
		buffer.read(this->name);

		ref_counted_object::deserialize(buffer);
	}
};

struct mutant : ref_counted_object
{
	uint32_t locked_count{0};
	uint32_t owning_thread_id{};
	std::wstring name{};

	bool try_lock(const uint32_t thread_id)
	{
		if (this->locked_count == 0)
		{
			++this->locked_count;
			this->owning_thread_id = thread_id;
			return true;
		}

		if (this->owning_thread_id != thread_id)
		{
			return false;
		}

		++this->locked_count;
		return true;
	}

	uint32_t release()
	{
		const auto old_count = this->locked_count;

		if (this->locked_count <= 0)
		{
			return old_count;
		}

		--this->locked_count;
		return old_count;
	}

	void serialize(utils::buffer_serializer& buffer) const
	{
		buffer.write(this->locked_count);
		buffer.write(this->owning_thread_id);
		buffer.write(this->name);

		ref_counted_object::serialize(buffer);
	}

	void deserialize(utils::buffer_deserializer& buffer)
	{
		buffer.read(this->locked_count);
		buffer.read(this->owning_thread_id);
		buffer.read(this->name);

		ref_counted_object::deserialize(buffer);
	}
};

struct file_entry
{
	std::filesystem::path file_path{};

	void serialize(utils::buffer_serializer& buffer) const
	{
		buffer.write(this->file_path);
	}

	void deserialize(utils::buffer_deserializer& buffer)
	{
		buffer.read(this->file_path);
	}
};

struct file_enumeration_state
{
	size_t current_index{0};
	std::vector<file_entry> files{};

	void serialize(utils::buffer_serializer& buffer) const
	{
		buffer.write(this->current_index);
		buffer.write_vector(this->files);
	}

	void deserialize(utils::buffer_deserializer& buffer)
	{
		buffer.read(this->current_index);
		buffer.read_vector(this->files);
	}
};

struct file
{
	utils::file_handle handle{};
<<<<<<< HEAD
	std::u16string name{};
=======
	std::wstring name{};
	std::optional<file_enumeration_state> enumeration_state{};

	bool is_file() const
	{
		return this->handle;
	}

	bool is_directory() const
	{
		return !this->is_file();
	}
>>>>>>> 38f2f13f

	void serialize(utils::buffer_serializer& buffer) const
	{
		// TODO: Serialize handle
		buffer.write(this->name);
		buffer.write_optional(this->enumeration_state);
	}

	void deserialize(utils::buffer_deserializer& buffer)
	{
		buffer.read(this->name);
		buffer.read_optional(this->enumeration_state);
		this->handle = {};
	}
};

struct section
{
	std::wstring name{};
	std::wstring file_name{};
	uint64_t maximum_size{};
	uint32_t section_page_protection{};
	uint32_t allocation_attributes{};

	bool is_image() const
	{
		return this->allocation_attributes & SEC_IMAGE;
	}

	void serialize(utils::buffer_serializer& buffer) const
	{
		buffer.write(this->name);
		buffer.write(this->file_name);
		buffer.write(this->maximum_size);
		buffer.write(this->section_page_protection);
		buffer.write(this->allocation_attributes);
	}

	void deserialize(utils::buffer_deserializer& buffer)
	{
		buffer.read(this->name);
		buffer.read(this->file_name);
		buffer.read(this->maximum_size);
		buffer.read(this->section_page_protection);
		buffer.read(this->allocation_attributes);
	}
};

struct semaphore : ref_counted_object
{
	std::u16string name{};
	volatile uint32_t current_count{};
	uint32_t max_count{};

	void serialize(utils::buffer_serializer& buffer) const
	{
		buffer.write(this->name);
		buffer.write(this->current_count);
		buffer.write(this->max_count);

		ref_counted_object::serialize(buffer);
	}

	void deserialize(utils::buffer_deserializer& buffer)
	{
		buffer.read(this->name);
		buffer.read(this->current_count);
		buffer.read(this->max_count);

		ref_counted_object::deserialize(buffer);
	}
};

struct port
{
	std::u16string name{};
	uint64_t view_base{};

	void serialize(utils::buffer_serializer& buffer) const
	{
		buffer.write(this->name);
		buffer.write(this->view_base);
	}

	void deserialize(utils::buffer_deserializer& buffer)
	{
		buffer.read(this->name);
		buffer.read(this->view_base);
	}
};

struct process_context;

class moved_marker
{
public:
	moved_marker() = default;

	moved_marker(const moved_marker& copy) = default;
	moved_marker& operator=(const moved_marker&) = default;

	moved_marker(moved_marker&& obj) noexcept
		: moved_marker()
	{
		this->operator=(std::move(obj));
	}

	moved_marker& operator=(moved_marker&& obj) noexcept
	{
		if (this != &obj)
		{
			this->was_moved_ = obj.was_moved_;
			obj.was_moved_ = true;
		}

		return *this;
	}

	~moved_marker() = default;

	bool was_moved() const
	{
		return this->was_moved_;
	}

private:
	bool was_moved_{false};
};

class emulator_thread : ref_counted_object
{
public:
	emulator_thread(x64_emulator& emu)
		: emu_ptr(&emu)
	{
	}

	emulator_thread(utils::buffer_deserializer& buffer)
		: emulator_thread(buffer.read<x64_emulator_wrapper>().get())
	{
	}

	emulator_thread(x64_emulator& emu, const process_context& context, uint64_t start_address, uint64_t argument,
	                uint64_t stack_size, uint32_t id);

	emulator_thread(const emulator_thread&) = delete;
	emulator_thread& operator=(const emulator_thread&) = delete;

	emulator_thread(emulator_thread&& obj) noexcept = default;
	emulator_thread& operator=(emulator_thread&& obj) noexcept = default;

	~emulator_thread()
	{
		this->release();
	}

	moved_marker marker{};

	x64_emulator* emu_ptr{};

	uint64_t stack_base{};
	uint64_t stack_size{};
	uint64_t start_address{};
	uint64_t argument{};
	uint64_t executed_instructions{0};

	uint32_t id{};

	std::u16string name{};

	std::optional<NTSTATUS> exit_status{};
	std::vector<handle> await_objects{};
	bool await_any{false};
	bool waiting_for_alert{false};
	bool alerted{false};
	std::optional<std::chrono::steady_clock::time_point> await_time{};

	std::optional<NTSTATUS> pending_status{};

	std::optional<emulator_allocator> gs_segment;
	std::optional<emulator_object<TEB64>> teb;

	std::vector<std::byte> last_registers{};

	void mark_as_ready(NTSTATUS status);

	bool is_await_time_over() const
	{
		return this->await_time.has_value() && this->await_time.value() < std::chrono::steady_clock::now();
	}

	bool is_thread_ready(windows_emulator& win_emu);

	void save(x64_emulator& emu)
	{
		this->last_registers = emu.save_registers();
	}

	void restore(x64_emulator& emu) const
	{
		emu.restore_registers(this->last_registers);
	}

	void setup_if_necessary(x64_emulator& emu, const process_context& context)
	{
		if (!this->executed_instructions)
		{
			this->setup_registers(emu, context);
		}

		if (this->pending_status.has_value())
		{
			const auto status = *this->pending_status;
			this->pending_status = {};

			emu.reg<uint64_t>(x64_register::rax, static_cast<uint64_t>(status));
		}
	}

	void serialize(utils::buffer_serializer& buffer) const
	{
		if (this->marker.was_moved())
		{
			throw std::runtime_error("Object was moved!");
		}

		buffer.write(this->stack_base);
		buffer.write(this->stack_size);
		buffer.write(this->start_address);
		buffer.write(this->argument);
		buffer.write(this->executed_instructions);
		buffer.write(this->id);

		buffer.write_string(this->name);

		buffer.write_optional(this->exit_status);
		buffer.write_vector(this->await_objects);
		buffer.write(this->await_any);

		buffer.write(this->waiting_for_alert);
		buffer.write(this->alerted);

		buffer.write_optional(this->await_time);
		buffer.write_optional(this->pending_status);
		buffer.write_optional(this->gs_segment);
		buffer.write_optional(this->teb);

		buffer.write_vector(this->last_registers);
	}

	void deserialize(utils::buffer_deserializer& buffer)
	{
		if (this->marker.was_moved())
		{
			throw std::runtime_error("Object was moved!");
		}

		this->release();

		buffer.read(this->stack_base);
		buffer.read(this->stack_size);
		buffer.read(this->start_address);
		buffer.read(this->argument);
		buffer.read(this->executed_instructions);
		buffer.read(this->id);

		buffer.read_string(this->name);

		buffer.read_optional(this->exit_status);
		buffer.read_vector(this->await_objects);
		buffer.read(this->await_any);

		buffer.read(this->waiting_for_alert);
		buffer.read(this->alerted);

		buffer.read_optional(this->await_time);
		buffer.read_optional(this->pending_status);
		buffer.read_optional(this->gs_segment, [this] { return emulator_allocator(*this->emu_ptr); });
		buffer.read_optional(this->teb, [this] { return emulator_object<TEB64>(*this->emu_ptr); });

		buffer.read_vector(this->last_registers);
	}

private:
	void setup_registers(x64_emulator& emu, const process_context& context) const;

	void release()
	{
		if (this->marker.was_moved())
		{
			return;
		}

		if (this->stack_base)
		{
			if (!this->emu_ptr)
			{
				throw std::runtime_error("Emulator was never assigned!");
			}

			this->emu_ptr->release_memory(this->stack_base, this->stack_size);
			this->stack_base = 0;
		}

		if (this->gs_segment)
		{
			this->gs_segment->release();
			this->gs_segment = {};
		}
	}
};

struct process_context
{
	process_context(x64_emulator& emu)
		: base_allocator(emu)
		  , peb(emu)
		  , process_params(emu)
		  , kusd(emu, *this)
		  , module_manager(emu)
	{
	}

	registry_manager registry{};

	uint64_t executed_instructions{0};
	uint64_t current_ip{0};
	uint64_t previous_ip{0};

	std::optional<uint64_t> exception_rip{};
	std::optional<NTSTATUS> exit_status{};

	emulator_allocator base_allocator;

	emulator_object<PEB64> peb;
	emulator_object<RTL_USER_PROCESS_PARAMETERS64> process_params;
	kusd_mmio kusd;

	module_manager module_manager;

	mapped_module* executable{};
	mapped_module* ntdll{};
	mapped_module* win32u{};

	uint64_t ldr_initialize_thunk{};
	uint64_t rtl_user_thread_start{};
	uint64_t ki_user_exception_dispatcher{};

	handle_store<handle_types::event, event> events{};
	handle_store<handle_types::file, file> files{};
	handle_store<handle_types::section, section> sections{};
	handle_store<handle_types::device, io_device_container> devices{};
	handle_store<handle_types::semaphore, semaphore> semaphores{};
	handle_store<handle_types::port, port> ports{};
	handle_store<handle_types::mutant, mutant> mutants{};
	handle_store<handle_types::registry, registry_key, 2> registry_keys{};
	std::map<uint16_t, std::wstring> atoms{};

	std::vector<std::byte> default_register_set{};

	uint32_t current_thread_id{0};
	handle_store<handle_types::thread, emulator_thread> threads{};
	emulator_thread* active_thread{nullptr};

	void serialize(utils::buffer_serializer& buffer) const
	{
		buffer.write(this->registry);
		buffer.write(this->executed_instructions);
		buffer.write(this->current_ip);
		buffer.write(this->previous_ip);
		buffer.write_optional(this->exception_rip);
		buffer.write_optional(this->exit_status);
		buffer.write(this->base_allocator);
		buffer.write(this->peb);
		buffer.write(this->process_params);
		buffer.write(this->kusd);
		buffer.write(this->module_manager);

		buffer.write(this->executable->image_base);
		buffer.write(this->ntdll->image_base);
		buffer.write(this->win32u->image_base);

		buffer.write(this->ldr_initialize_thunk);
		buffer.write(this->rtl_user_thread_start);
		buffer.write(this->ki_user_exception_dispatcher);

		buffer.write(this->events);
		buffer.write(this->files);
		buffer.write(this->sections);
		buffer.write(this->devices);
		buffer.write(this->semaphores);
		buffer.write(this->ports);
		buffer.write(this->mutants);
		buffer.write(this->registry_keys);
		buffer.write_map(this->atoms);

		buffer.write_vector(this->default_register_set);
		buffer.write(this->current_thread_id);
		buffer.write(this->threads);

		buffer.write(this->threads.find_handle(this->active_thread).bits);
	}

	void deserialize(utils::buffer_deserializer& buffer)
	{
		buffer.read(this->registry);
		buffer.read(this->executed_instructions);
		buffer.read(this->current_ip);
		buffer.read(this->previous_ip);
		buffer.read_optional(this->exception_rip);
		buffer.read_optional(this->exit_status);
		buffer.read(this->base_allocator);
		buffer.read(this->peb);
		buffer.read(this->process_params);
		buffer.read(this->kusd);
		buffer.read(this->module_manager);

		const auto executable_base = buffer.read<uint64_t>();
		const auto ntdll_base = buffer.read<uint64_t>();
		const auto win32u_base = buffer.read<uint64_t>();

		this->executable = this->module_manager.find_by_address(executable_base);
		this->ntdll = this->module_manager.find_by_address(ntdll_base);
		this->win32u = this->module_manager.find_by_address(win32u_base);

		buffer.read(this->ldr_initialize_thunk);
		buffer.read(this->rtl_user_thread_start);
		buffer.read(this->ki_user_exception_dispatcher);

		buffer.read(this->events);
		buffer.read(this->files);
		buffer.read(this->sections);
		buffer.read(this->devices);
		buffer.read(this->semaphores);
		buffer.read(this->ports);
		buffer.read(this->mutants);
		buffer.read(this->registry_keys);
		buffer.read_map(this->atoms);

		buffer.read_vector(this->default_register_set);
		buffer.read(this->current_thread_id);

		buffer.read(this->threads);

		this->active_thread = this->threads.get(buffer.read<uint64_t>());
	}

	handle create_thread(x64_emulator& emu, const uint64_t start_address, const uint64_t argument,
	                     const uint64_t stack_size)
	{
		emulator_thread t{emu, *this, start_address, argument, stack_size, ++this->current_thread_id};
		return this->threads.store(std::move(t));
	}
};<|MERGE_RESOLUTION|>--- conflicted
+++ resolved
@@ -88,7 +88,7 @@
 {
 	uint32_t locked_count{0};
 	uint32_t owning_thread_id{};
-	std::wstring name{};
+	std::u16string name{};
 
 	bool try_lock(const uint32_t thread_id)
 	{
@@ -176,10 +176,7 @@
 struct file
 {
 	utils::file_handle handle{};
-<<<<<<< HEAD
 	std::u16string name{};
-=======
-	std::wstring name{};
 	std::optional<file_enumeration_state> enumeration_state{};
 
 	bool is_file() const
@@ -191,7 +188,6 @@
 	{
 		return !this->is_file();
 	}
->>>>>>> 38f2f13f
 
 	void serialize(utils::buffer_serializer& buffer) const
 	{
@@ -210,8 +206,8 @@
 
 struct section
 {
-	std::wstring name{};
-	std::wstring file_name{};
+	std::u16string name{};
+	std::u16string file_name{};
 	uint64_t maximum_size{};
 	uint32_t section_page_protection{};
 	uint32_t allocation_attributes{};
