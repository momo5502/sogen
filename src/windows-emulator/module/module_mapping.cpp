#include "../std_include.hpp"
#include "module_mapping.hpp"
#include <address_utils.hpp>

#include <utils/io.hpp>
#include <utils/buffer_accessor.hpp>

namespace
{
	uint64_t get_first_section_offset(const PENTHeaders_t<std::uint64_t>& nt_headers, const uint64_t nt_headers_offset)
	{
		const uint8_t* nt_headers_addr = reinterpret_cast<const uint8_t*>(&nt_headers);
    	size_t optional_header_offset = reinterpret_cast<uintptr_t>(&(nt_headers.OptionalHeader)) - reinterpret_cast<uintptr_t>(&nt_headers);
		size_t optional_header_size = nt_headers.FileHeader.SizeOfOptionalHeader;
		const uint8_t* first_section_addr = nt_headers_addr + optional_header_offset + optional_header_size;

		const auto first_section_absolute = reinterpret_cast<uint64_t>(first_section_addr);
		const auto absolute_base = reinterpret_cast<uint64_t>(&nt_headers);
		return nt_headers_offset + (first_section_absolute - absolute_base);
	}

	std::vector<uint8_t> read_mapped_memory(const emulator& emu, const mapped_module& binary)
	{
		std::vector<uint8_t> memory{};
		memory.resize(binary.size_of_image);
		emu.read_memory(binary.image_base, memory.data(), memory.size());

		return memory;
	}

	void collect_exports(mapped_module& binary, const utils::safe_buffer_accessor<const uint8_t> buffer,
	                     const PEOptionalHeader_t<std::uint64_t>& optional_header)
	{
		auto& export_directory_entry = optional_header.DataDirectory[IMAGE_DIRECTORY_ENTRY_EXPORT];
		if (export_directory_entry.VirtualAddress == 0 || export_directory_entry.Size == 0)
		{
			return;
		}

		const auto export_directory = buffer.as<IMAGE_EXPORT_DIRECTORY>(export_directory_entry.
			VirtualAddress).get();

		const auto names_count = export_directory.NumberOfNames;
		//const auto function_count = export_directory.NumberOfFunctions;

		const auto names = buffer.as<DWORD>(export_directory.AddressOfNames);
		const auto ordinals = buffer.as<WORD>(export_directory.AddressOfNameOrdinals);
		const auto functions = buffer.as<DWORD>(export_directory.AddressOfFunctions);

		binary.exports.reserve(names_count);

		for (DWORD i = 0; i < names_count; i++)
		{
			const auto ordinal = ordinals.get(i);

			exported_symbol symbol{};
			symbol.ordinal = export_directory.Base + ordinal;
			symbol.rva = functions.get(ordinal);
			symbol.address = binary.image_base + symbol.rva;
			symbol.name = buffer.as_string(names.get(i));

			binary.exports.push_back(std::move(symbol));
		}

		for (const auto& symbol : binary.exports)
		{
			binary.address_names.try_emplace(symbol.address, symbol.name);
		}
	}

	template <typename T>
		requires(std::is_integral_v<T>)
	void apply_relocation(const utils::safe_buffer_accessor<uint8_t> buffer, const uint64_t offset,
	                      const uint64_t delta)
	{
		const auto obj = buffer.as<T>(offset);
		const auto value = obj.get();
		const auto new_value = value + static_cast<T>(delta);
		obj.set(new_value);
	}

	void apply_relocations(const mapped_module& binary, const utils::safe_buffer_accessor<uint8_t> buffer,
	                       const PEOptionalHeader_t<std::uint64_t>& optional_header)
	{
		const auto delta = binary.image_base - optional_header.ImageBase;
		if (delta == 0)
		{
			return;
		}

		const auto directory = &optional_header.DataDirectory[IMAGE_DIRECTORY_ENTRY_BASERELOC];
		if (directory->Size == 0)
		{
			return;
		}

		auto relocation_offset = directory->VirtualAddress;
		const auto relocation_end = relocation_offset + directory->Size;

		while (relocation_offset < relocation_end)
		{
			const auto relocation = buffer.as<IMAGE_BASE_RELOCATION>(relocation_offset).get();

			if (relocation.VirtualAddress <= 0 || relocation.SizeOfBlock <= sizeof(IMAGE_BASE_RELOCATION))
			{
				break;
			}

			const auto data_size = relocation.SizeOfBlock - sizeof(IMAGE_BASE_RELOCATION);
			const auto entry_count = data_size / sizeof(uint16_t);

			const auto entries = buffer.as<uint16_t>(relocation_offset + sizeof(IMAGE_BASE_RELOCATION));

			relocation_offset += relocation.SizeOfBlock;

			for (size_t i = 0; i < entry_count; ++i)
			{
				const auto entry = entries.get(i);

				const int type = entry >> 12;
				const int offset = entry & 0xfff;
				const auto total_offset = relocation.VirtualAddress + offset;

				switch (type)
				{
				case IMAGE_REL_BASED_ABSOLUTE:
					break;

				case IMAGE_REL_BASED_HIGHLOW:
					apply_relocation<DWORD>(buffer, total_offset, delta);
					break;

				case IMAGE_REL_BASED_DIR64:
					apply_relocation<ULONGLONG>(buffer, total_offset, delta);
					break;

				default:
					throw std::runtime_error("Unknown relocation type: " + std::to_string(type));
				}
			}
		}
	}

	void map_sections(emulator& emu, mapped_module& binary,
	                  const utils::safe_buffer_accessor<const uint8_t> buffer,
	                  const PENTHeaders_t<std::uint64_t>& nt_headers, const uint64_t nt_headers_offset)
	{
		const auto first_section_offset = get_first_section_offset(nt_headers, nt_headers_offset);
		const auto sections = buffer.as<IMAGE_SECTION_HEADER>(first_section_offset);

		for (size_t i = 0; i < nt_headers.FileHeader.NumberOfSections; ++i)
		{
			const auto section = sections.get(i);
			const auto target_ptr = binary.image_base + section.VirtualAddress;

			if (section.SizeOfRawData > 0)
			{
				const auto size_of_data = std::min(section.SizeOfRawData, section.Misc.VirtualSize);
				const auto* source_ptr = buffer.get_pointer_for_range(section.PointerToRawData, size_of_data);
				emu.write_memory(target_ptr, source_ptr, size_of_data);
			}

			auto permissions = memory_permission::none;

			if (section.Characteristics & IMAGE_SCN_MEM_EXECUTE)
			{
				permissions |= memory_permission::exec;
			}

			if (section.Characteristics & IMAGE_SCN_MEM_READ)
			{
				permissions |= memory_permission::read;
			}

			if (section.Characteristics & IMAGE_SCN_MEM_WRITE)
			{
				permissions |= memory_permission::write;
			}

			const auto size_of_section = page_align_up(std::max(section.SizeOfRawData, section.Misc.VirtualSize));

			emu.protect_memory(target_ptr, size_of_section, permissions, nullptr);

			mapped_section section_info{};
			section_info.region.start = target_ptr;
			section_info.region.length = size_of_section;
			section_info.region.permissions = permissions;

			for (size_t j = 0; j < sizeof(section.Name) && section.Name[j]; ++j)
			{
				section_info.name.push_back(static_cast<char>(section.Name[j]));
			}

			binary.sections.push_back(std::move(section_info));
		}
	}
}

mapped_module map_module_from_data(emulator& emu, const std::span<const uint8_t> data,
                                   std::filesystem::path file)
{
	mapped_module binary{};
	binary.path = std::move(file);
	binary.name = binary.path.filename().string();

	utils::safe_buffer_accessor buffer{data};

<<<<<<< HEAD
		const auto dos_header = buffer.as<PEDosHeader_t>(0).get();
		const auto nt_headers_offset = dos_header.e_lfanew;

		const auto nt_headers = buffer.as<PENTHeaders_t<std::uint64_t>>(nt_headers_offset).get();
		auto& optional_header = nt_headers.OptionalHeader;
=======
	const auto dos_header = buffer.as<IMAGE_DOS_HEADER>(0).get();
	const auto nt_headers_offset = dos_header.e_lfanew;

	const auto nt_headers = buffer.as<IMAGE_NT_HEADERS>(nt_headers_offset).get();
	auto& optional_header = nt_headers.OptionalHeader;
>>>>>>> 38f2f13f

	if (nt_headers.FileHeader.Machine != IMAGE_FILE_MACHINE_AMD64)
	{
		throw std::runtime_error("Unsupported architecture!");
	}

	binary.image_base = optional_header.ImageBase;
	binary.size_of_image = page_align_up(optional_header.SizeOfImage); // TODO: Sanitize

	if (!emu.allocate_memory(binary.image_base, binary.size_of_image, memory_permission::read))
	{
		binary.image_base = emu.find_free_allocation_base(binary.size_of_image);
		const auto is_dll = nt_headers.FileHeader.Characteristics & IMAGE_FILE_DLL;
		const auto has_dynamic_base =
			optional_header.DllCharacteristics & IMAGE_DLLCHARACTERISTICS_DYNAMIC_BASE;
		const auto is_relocatable = is_dll || has_dynamic_base;

		if (!is_relocatable || !emu.allocate_memory(binary.image_base, binary.size_of_image,
		                                            memory_permission::read))
		{
			throw std::runtime_error("Memory range not allocatable");
		}
	}

	binary.entry_point = binary.image_base + optional_header.AddressOfEntryPoint;

	const auto* header_buffer = buffer.get_pointer_for_range(0, optional_header.SizeOfHeaders);
	emu.write_memory(binary.image_base, header_buffer,
	                 optional_header.SizeOfHeaders);

	map_sections(emu, binary, buffer, nt_headers, nt_headers_offset);

	auto mapped_memory = read_mapped_memory(emu, binary);
	utils::safe_buffer_accessor<uint8_t> mapped_buffer{mapped_memory};

	apply_relocations(binary, mapped_buffer, optional_header);
	collect_exports(binary, mapped_buffer, optional_header);

	emu.write_memory(binary.image_base, mapped_memory.data(), mapped_memory.size());

	return binary;
}

mapped_module map_module_from_file(emulator& emu, std::filesystem::path file)
{
	const auto data = utils::io::read_file(file);
	if (data.empty())
	{
		throw std::runtime_error("Bad file data");
	}

	return map_module_from_data(emu, data, std::move(file));
}

bool unmap_module(emulator& emu, const mapped_module& mod)
{
	return emu.release_memory(mod.image_base, mod.size_of_image);
}<|MERGE_RESOLUTION|>--- conflicted
+++ resolved
@@ -205,21 +205,13 @@
 
 	utils::safe_buffer_accessor buffer{data};
 
-<<<<<<< HEAD
-		const auto dos_header = buffer.as<PEDosHeader_t>(0).get();
-		const auto nt_headers_offset = dos_header.e_lfanew;
-
-		const auto nt_headers = buffer.as<PENTHeaders_t<std::uint64_t>>(nt_headers_offset).get();
-		auto& optional_header = nt_headers.OptionalHeader;
-=======
-	const auto dos_header = buffer.as<IMAGE_DOS_HEADER>(0).get();
+	const auto dos_header = buffer.as<PEDosHeader_t>(0).get();
 	const auto nt_headers_offset = dos_header.e_lfanew;
 
-	const auto nt_headers = buffer.as<IMAGE_NT_HEADERS>(nt_headers_offset).get();
+	const auto nt_headers = buffer.as<PENTHeaders_t<std::uint64_t>>(nt_headers_offset).get();
 	auto& optional_header = nt_headers.OptionalHeader;
->>>>>>> 38f2f13f
-
-	if (nt_headers.FileHeader.Machine != IMAGE_FILE_MACHINE_AMD64)
+
+	if (nt_headers.FileHeader.Machine != PEMachineType::AMD64)
 	{
 		throw std::runtime_error("Unsupported architecture!");
 	}
