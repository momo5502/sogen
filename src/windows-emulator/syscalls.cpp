--- conflicted
+++ resolved
@@ -623,7 +623,11 @@
         return 0;
     }
 
-<<<<<<< HEAD
+    NTSTATUS handle_NtUserGetProcessWindowStation()
+    {
+        return 0;
+    }
+
     template <typename Traits>
     struct CLSMENUNAME
     {
@@ -649,11 +653,6 @@
                                           const emulator_object<CLSMENUNAME<EmulatorTraits<Emu64>>> /*class_menu_name*/)
     {
         return c.proc.delete_atom(read_unicode_string(c.emu, class_name));
-=======
-    NTSTATUS handle_NtUserGetProcessWindowStation()
-    {
-        return 0;
->>>>>>> c67c3d2c
     }
 }
 
@@ -803,13 +802,10 @@
     add_handler(NtCreateNamedPipeFile);
     add_handler(NtFsControlFile);
     add_handler(NtQueryFullAttributesFile);
-<<<<<<< HEAD
+    add_handler(NtFlushBuffersFile);
+    add_handler(NtUserGetProcessWindowStation);
     add_handler(NtUserRegisterClassExWOW);
     add_handler(NtUserUnregisterClass);
-=======
-    add_handler(NtFlushBuffersFile);
-    add_handler(NtUserGetProcessWindowStation);
->>>>>>> c67c3d2c
 
 #undef add_handler
 }