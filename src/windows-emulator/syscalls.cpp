#include "std_include.hpp"
#include "syscall_dispatcher.hpp"
#include "context_frame.hpp"
#include "emulator_utils.hpp"
#include "syscall_utils.hpp"

#include <numeric>
#include <ranges>
#include <cwctype>
#include <algorithm>
#include <utils/io.hpp>
#include <utils/string.hpp>
#include <utils/time.hpp>
#include <utils/finally.hpp>

#include <sys/stat.h>

namespace
{
    NTSTATUS handle_NtQueryPerformanceCounter(const syscall_context& c,
                                              const emulator_object<LARGE_INTEGER> performance_counter,
                                              const emulator_object<LARGE_INTEGER> performance_frequency)
    {
        try
        {
            if (performance_counter)
            {
                performance_counter.access([&](LARGE_INTEGER& value) {
                    if (c.win_emu.time_is_relative())
                    {
                        value.QuadPart = static_cast<LONGLONG>(c.proc.executed_instructions);
                    }
                    else
                    {
                        value.QuadPart = std::chrono::steady_clock::now().time_since_epoch().count();
                    }
                });
            }

            if (performance_frequency)
            {
                performance_frequency.access(
                    [&](LARGE_INTEGER& value) { value.QuadPart = c.proc.kusd.get().QpcFrequency; });
            }

            return STATUS_SUCCESS;
        }
        catch (...)
        {
            return STATUS_ACCESS_VIOLATION;
        }
    }

    NTSTATUS handle_NtManageHotPatch()
    {
        return STATUS_NOT_SUPPORTED;
    }

    NTSTATUS handle_NtCreateWorkerFactory()
    {
        return STATUS_NOT_SUPPORTED;
    }

    NTSTATUS handle_NtOpenKey(const syscall_context& c, const emulator_object<handle> key_handle,
                              const ACCESS_MASK /*desired_access*/,
                              const emulator_object<OBJECT_ATTRIBUTES<EmulatorTraits<Emu64>>> object_attributes)
    {
        const auto attributes = object_attributes.read();
        auto key =
            read_unicode_string(c.emu, reinterpret_cast<UNICODE_STRING<EmulatorTraits<Emu64>>*>(attributes.ObjectName));

        if (attributes.RootDirectory)
        {
            const auto* parent_handle = c.proc.registry_keys.get(attributes.RootDirectory);
            if (!parent_handle)
            {
                return STATUS_INVALID_HANDLE;
            }

            const std::filesystem::path full_path = parent_handle->hive / parent_handle->path / key;
            key = full_path.u16string();
        }

        c.win_emu.log.print(color::dark_gray, "--> Registry key: %s\n", u16_to_u8(key).c_str());

        auto entry = c.proc.registry.get_key(key);
        if (!entry.has_value())
        {
            return STATUS_OBJECT_NAME_NOT_FOUND;
        }

        const auto handle = c.proc.registry_keys.store(std::move(entry.value()));
        key_handle.write(handle);

        return STATUS_SUCCESS;
    }

    NTSTATUS handle_NtOpenKeyEx(const syscall_context& c, const emulator_object<handle> key_handle,
                                const ACCESS_MASK desired_access,
                                const emulator_object<OBJECT_ATTRIBUTES<EmulatorTraits<Emu64>>> object_attributes,
                                ULONG /*open_options*/)
    {
        return handle_NtOpenKey(c, key_handle, desired_access, object_attributes);
    }

    NTSTATUS handle_NtQueryKey(const syscall_context& c, const handle key_handle,
                               const KEY_INFORMATION_CLASS key_information_class, const uint64_t key_information,
                               const ULONG length, const emulator_object<ULONG> result_length)
    {
        const auto* key = c.proc.registry_keys.get(key_handle);
        if (!key)
        {
            return STATUS_INVALID_HANDLE;
        }

        if (key_information_class == KeyNameInformation)
        {
            auto key_name = (key->hive / key->path).wstring();
            while (key_name.ends_with('/') || key_name.ends_with('\\'))
            {
                key_name.pop_back();
            }

            std::ranges::transform(key_name, key_name.begin(), std::towupper);

            const auto required_size = sizeof(KEY_NAME_INFORMATION) + (key_name.size() * 2) - 1;
            result_length.write(static_cast<ULONG>(required_size));

            if (required_size > length)
            {
                return STATUS_BUFFER_TOO_SMALL;
            }

            KEY_NAME_INFORMATION info{};
            info.NameLength = static_cast<ULONG>(key_name.size() * 2);

            const emulator_object<KEY_NAME_INFORMATION> info_obj{c.emu, key_information};
            info_obj.write(info);

            c.emu.write_memory(key_information + offsetof(KEY_NAME_INFORMATION, Name), key_name.data(),
                               info.NameLength);

            return STATUS_SUCCESS;
        }

        if (key_information_class == KeyFullInformation)
        {
            return STATUS_NOT_SUPPORTED;
        }

        if (key_information_class == KeyHandleTagsInformation)
        {
            constexpr auto required_size = sizeof(KEY_HANDLE_TAGS_INFORMATION);
            result_length.write(required_size);

            if (required_size > length)
            {
                return STATUS_BUFFER_TOO_SMALL;
            }

            KEY_HANDLE_TAGS_INFORMATION info{};
            info.HandleTags = 0; // ?

            const emulator_object<KEY_HANDLE_TAGS_INFORMATION> info_obj{c.emu, key_information};
            info_obj.write(info);

            return STATUS_SUCCESS;
        }

        c.win_emu.log.print(color::gray, "Unsupported registry class: %X\n", key_information_class);
        c.emu.stop();
        return STATUS_NOT_SUPPORTED;
    }

    NTSTATUS handle_NtQueryValueKey(const syscall_context& c, const handle key_handle,
                                    const emulator_object<UNICODE_STRING<EmulatorTraits<Emu64>>> value_name,
                                    const KEY_VALUE_INFORMATION_CLASS key_value_information_class,
                                    const uint64_t key_value_information, const ULONG length,
                                    const emulator_object<ULONG> result_length)
    {
        const auto* key = c.proc.registry_keys.get(key_handle);
        if (!key)
        {
            return STATUS_INVALID_HANDLE;
        }

        const auto query_name = read_unicode_string(c.emu, value_name);

        const auto value = c.proc.registry.get_value(*key, u16_to_u8(query_name));
        if (!value)
        {
            return STATUS_OBJECT_NAME_NOT_FOUND;
        }

        const std::wstring original_name(value->name.begin(), value->name.end());

        if (key_value_information_class == KeyValueBasicInformation)
        {
            constexpr auto base_size = offsetof(KEY_VALUE_BASIC_INFORMATION, Name);
            const auto required_size = base_size + (original_name.size() * 2) - 1;
            result_length.write(static_cast<ULONG>(required_size));

            KEY_VALUE_BASIC_INFORMATION info{};
            info.TitleIndex = 0;
            info.Type = value->type;
            info.NameLength = static_cast<ULONG>(original_name.size() * 2);

            if (base_size <= length)
            {
                c.emu.write_memory(key_value_information, &info, base_size);
            }

            if (required_size > length)
            {
                return STATUS_BUFFER_OVERFLOW;
            }

            c.emu.write_memory(key_value_information + base_size, original_name.data(), info.NameLength);

            return STATUS_SUCCESS;
        }

        if (key_value_information_class == KeyValuePartialInformation)
        {
            constexpr auto base_size = offsetof(KEY_VALUE_PARTIAL_INFORMATION, Data);
            const auto required_size = base_size + value->data.size();
            result_length.write(static_cast<ULONG>(required_size));

            KEY_VALUE_PARTIAL_INFORMATION info{};
            info.TitleIndex = 0;
            info.Type = value->type;
            info.DataLength = static_cast<ULONG>(value->data.size());

            if (base_size <= length)
            {
                c.emu.write_memory(key_value_information, &info, base_size);
            }

            if (required_size > length)
            {
                return STATUS_BUFFER_OVERFLOW;
            }

            c.emu.write_memory(key_value_information + base_size, value->data.data(), value->data.size());

            return STATUS_SUCCESS;
        }

        if (key_value_information_class == KeyValueFullInformation)
        {
            constexpr auto base_size = offsetof(KEY_VALUE_FULL_INFORMATION, Name);
            const auto name_size = original_name.size() * 2;
            const auto value_size = value->data.size();
            const auto required_size = base_size + name_size + value_size + -1;
            result_length.write(static_cast<ULONG>(required_size));

            KEY_VALUE_FULL_INFORMATION info{};
            info.TitleIndex = 0;
            info.Type = value->type;
            info.DataLength = static_cast<ULONG>(value->data.size());
            info.NameLength = static_cast<ULONG>(original_name.size() * 2);

            if (base_size <= length)
            {
                c.emu.write_memory(key_value_information, &info, base_size);
            }

            if (required_size > length)
            {
                return STATUS_BUFFER_OVERFLOW;
            }

            c.emu.write_memory(key_value_information + base_size, original_name.data(), info.NameLength);

            c.emu.write_memory(key_value_information + base_size + info.NameLength, value->data.data(),
                               value->data.size());

            return STATUS_SUCCESS;
        }

        c.win_emu.log.print(color::gray, "Unsupported registry value class: %X\n", key_value_information_class);
        c.emu.stop();
        return STATUS_NOT_SUPPORTED;
    }

    NTSTATUS handle_NtCreateKey()
    {
        return STATUS_NOT_SUPPORTED;
    }

    NTSTATUS handle_NtNotifyChangeKey()
    {
        return STATUS_SUCCESS;
    }

    NTSTATUS handle_NtSetInformationThread(const syscall_context& c, const handle thread_handle,
                                           const THREADINFOCLASS info_class, const uint64_t thread_information,
                                           const uint32_t thread_information_length)
    {
        auto* thread = thread_handle == CURRENT_THREAD ? c.proc.active_thread : c.proc.threads.get(thread_handle);

        if (!thread)
        {
            return STATUS_INVALID_HANDLE;
        }

        if (info_class == ThreadSchedulerSharedDataSlot)
        {
            return STATUS_SUCCESS;
        }

        if (info_class == ThreadHideFromDebugger)
        {
            c.win_emu.log.print(color::pink, "--> Hiding thread %X from debugger!\n", thread->id);
            return STATUS_SUCCESS;
        }

        if (info_class == ThreadNameInformation)
        {
            if (thread_information_length != sizeof(THREAD_NAME_INFORMATION<EmulatorTraits<Emu64>>))
            {
                return STATUS_BUFFER_OVERFLOW;
            }

            const emulator_object<THREAD_NAME_INFORMATION<EmulatorTraits<Emu64>>> info{c.emu, thread_information};
            const auto i = info.read();
            thread->name = read_unicode_string(c.emu, i.ThreadName);

            c.win_emu.log.print(color::blue, "Setting thread (%d) name: %s\n", thread->id,
                                u16_to_u8(thread->name).c_str());

            return STATUS_SUCCESS;
        }

        if (info_class == ThreadImpersonationToken)
        {
            if (thread_information_length != sizeof(handle))
            {
                return STATUS_BUFFER_OVERFLOW;
            }

            const emulator_object<handle> info{c.emu, thread_information};
            info.write(DUMMY_IMPERSONATION_TOKEN);

            return STATUS_SUCCESS;
        }

        if (info_class == ThreadZeroTlsCell)
        {
            if (thread_information_length != sizeof(ULONG))
            {
                return STATUS_BUFFER_OVERFLOW;
            }

            const auto tls_index = c.emu.read_memory<ULONG>(thread_information);
            const auto teb = thread->teb->read();

            auto* tls_vector = teb.ThreadLocalStoragePointer;
            c.emu.write_memory<void*>(tls_vector + tls_index, nullptr);

            return STATUS_SUCCESS;
        }

        c.win_emu.log.error("Unsupported thread set info class: %X\n", info_class);
        c.emu.stop();
        return STATUS_NOT_SUPPORTED;
    }

    NTSTATUS handle_NtSetEvent(const syscall_context& c, const uint64_t handle,
                               const emulator_object<LONG> previous_state)
    {
        const auto entry = c.proc.events.get(handle);
        if (!entry)
        {
            return STATUS_INVALID_HANDLE;
        }

        if (previous_state.value())
        {
            previous_state.write(entry->signaled ? 1ULL : 0ULL);
        }

        entry->signaled = true;
        return STATUS_SUCCESS;
    }

    generic_handle_store* get_handle_store(process_context& proc, const handle h)
    {
        switch (h.value.type)
        {
        case handle_types::thread:
            return &proc.threads;
        case handle_types::event:
            return &proc.events;
        case handle_types::file:
            return &proc.files;
        case handle_types::device:
            return &proc.devices;
        case handle_types::semaphore:
            return &proc.semaphores;
        case handle_types::registry:
            return &proc.registry_keys;
        case handle_types::mutant:
            return &proc.mutants;
        case handle_types::port:
            return &proc.ports;
        case handle_types::section:
            return &proc.sections;
        default:
            return nullptr;
        }
    }

    NTSTATUS handle_NtClose(const syscall_context& c, const handle h)
    {
        const auto value = h.value;
        if (value.is_pseudo)
        {
            return STATUS_SUCCESS;
        }

        auto* handle_store = get_handle_store(c.proc, h);
        if (handle_store && handle_store->erase(h))
        {
            return STATUS_SUCCESS;
        }

        return STATUS_INVALID_HANDLE;
    }

    NTSTATUS handle_NtTraceEvent()
    {
        return STATUS_SUCCESS;
    }

    NTSTATUS handle_NtReleaseMutant(const syscall_context& c, const handle mutant_handle,
                                    const emulator_object<LONG> previous_count)
    {
        if (mutant_handle.value.type != handle_types::mutant)
        {
            c.win_emu.log.error("Bad handle type for NtReleaseMutant\n");
            c.emu.stop();
            return STATUS_NOT_SUPPORTED;
        }

        auto* mutant = c.proc.mutants.get(mutant_handle);
        if (!mutant)
        {
            return STATUS_INVALID_HANDLE;
        }

        const auto old_count = mutant->release();

        if (previous_count)
        {
            previous_count.write(static_cast<LONG>(old_count));
        }

        return STATUS_SUCCESS;
    }

    NTSTATUS handle_NtCreateMutant(const syscall_context& c, const emulator_object<handle> mutant_handle,
                                   const ACCESS_MASK /*desired_access*/,
                                   const emulator_object<OBJECT_ATTRIBUTES<EmulatorTraits<Emu64>>> object_attributes,
                                   const BOOLEAN initial_owner)
    {
        std::u16string name{};
        if (object_attributes)
        {
            const auto attributes = object_attributes.read();
            if (attributes.ObjectName)
            {
                name = read_unicode_string(
                    c.emu, emulator_object<UNICODE_STRING<EmulatorTraits<Emu64>>>{c.emu, attributes.ObjectName});
            }
        }

        if (!name.empty())
        {
            for (const auto& mutant : c.proc.mutants | std::views::values)
            {
                if (mutant.name == name)
                {
                    return STATUS_OBJECT_NAME_EXISTS;
                }
            }
        }

        mutant e{};
        e.name = std::move(name);

        if (initial_owner)
        {
            e.try_lock(c.win_emu.current_thread().id);
        }

        const auto handle = c.proc.mutants.store(std::move(e));
        mutant_handle.write(handle);

        return STATUS_SUCCESS;
    }

    NTSTATUS handle_NtCreateEvent(const syscall_context& c, const emulator_object<handle> event_handle,
                                  const ACCESS_MASK /*desired_access*/,
                                  const emulator_object<OBJECT_ATTRIBUTES<EmulatorTraits<Emu64>>> object_attributes,
                                  const EVENT_TYPE event_type, const BOOLEAN initial_state)
    {
        std::u16string name{};
        if (object_attributes)
        {
            const auto attributes = object_attributes.read();
            if (attributes.ObjectName)
            {
                name = read_unicode_string(
                    c.emu, reinterpret_cast<UNICODE_STRING<EmulatorTraits<Emu64>>*>(attributes.ObjectName));
            }
        }

        if (!name.empty())
        {
            for (const auto& event : c.proc.events | std::views::values)
            {
                if (event.name == name)
                {
                    return STATUS_OBJECT_NAME_EXISTS;
                }
            }
        }

        event e{};
        e.type = event_type;
        e.signaled = initial_state != FALSE;
        e.name = std::move(name);

        const auto handle = c.proc.events.store(std::move(e));
        event_handle.write(handle);

        static_assert(sizeof(EVENT_TYPE) == sizeof(uint32_t));
        static_assert(sizeof(ACCESS_MASK) == sizeof(uint32_t));

        return STATUS_SUCCESS;
    }

    NTSTATUS handle_NtOpenEvent(const syscall_context& c, const emulator_object<uint64_t> event_handle,
                                const ACCESS_MASK /*desired_access*/,
                                const emulator_object<OBJECT_ATTRIBUTES<EmulatorTraits<Emu64>>> object_attributes)
    {
        const auto attributes = object_attributes.read();
        const auto name =
            read_unicode_string(c.emu, reinterpret_cast<UNICODE_STRING<EmulatorTraits<Emu64>>*>(attributes.ObjectName));

        for (auto& entry : c.proc.events)
        {
            if (entry.second.name == name)
            {
                ++entry.second.ref_count;
                event_handle.write(c.proc.events.make_handle(entry.first).bits);
                return STATUS_SUCCESS;
            }
        }

        return STATUS_NOT_FOUND;
    }

    NTSTATUS handle_NtQueryVolumeInformationFile(const syscall_context& c, const handle file_handle,
                                                 const uint64_t /*io_status_block*/, const uint64_t fs_information,
                                                 const ULONG /*length*/,
                                                 const FS_INFORMATION_CLASS fs_information_class)
    {
        if (fs_information_class != FileFsDeviceInformation)
        {
            c.win_emu.log.error("Unsupported fs info class: %X\n", fs_information_class);
            c.emu.stop();
            return STATUS_NOT_SUPPORTED;
        }

        const emulator_object<FILE_FS_DEVICE_INFORMATION> info_obj{c.emu, fs_information};
        info_obj.access([&](FILE_FS_DEVICE_INFORMATION& info) {
            if (file_handle == STDOUT_HANDLE.bits && !c.win_emu.buffer_stdout)
            {
                info.DeviceType = FILE_DEVICE_CONSOLE;
                info.Characteristics = 0x20000;
            }
            else
            {
                info.DeviceType = FILE_DEVICE_DISK;
                info.Characteristics = 0x20020;
            }
        });

        return STATUS_SUCCESS;
    }

    NTSTATUS handle_NtOpenSection(const syscall_context& c, const emulator_object<handle> section_handle,
                                  const ACCESS_MASK /*desired_access*/,
                                  const emulator_object<OBJECT_ATTRIBUTES<EmulatorTraits<Emu64>>> object_attributes)
    {
        const auto attributes = object_attributes.read();

        auto filename =
            read_unicode_string(c.emu, reinterpret_cast<UNICODE_STRING<EmulatorTraits<Emu64>>*>(attributes.ObjectName));
        c.win_emu.log.print(color::dark_gray, "--> Opening section: %s\n", u16_to_u8(filename).c_str());

        if (filename == u"\\Windows\\SharedSection")
        {
            section_handle.write(SHARED_SECTION);
            return STATUS_SUCCESS;
        }

        if (attributes.RootDirectory != KNOWN_DLLS_DIRECTORY)
        {
            c.win_emu.log.error("Unsupported section");
            c.emu.stop();
            return STATUS_NOT_SUPPORTED;
        }

        utils::string::to_lower_inplace(filename);

        for (auto& section_entry : c.proc.sections)
        {
            if (section_entry.second.is_image() && section_entry.second.name == filename)
            {
                section_handle.write(c.proc.sections.make_handle(section_entry.first));
                return STATUS_SUCCESS;
            }
        }

        return STATUS_OBJECT_NAME_NOT_FOUND;
    }

    NTSTATUS handle_NtMapViewOfSection(
        const syscall_context& c, const handle section_handle, const handle process_handle,
        const emulator_object<uint64_t> base_address,
        const EMULATOR_CAST(EmulatorTraits<Emu64>::ULONG_PTR, ULONG_PTR) /*zero_bits*/,
        const EMULATOR_CAST(EmulatorTraits<Emu64>::SIZE_T, SIZE_T) /*commit_size*/,
        const emulator_object<LARGE_INTEGER> /*section_offset*/,
        const emulator_object<EMULATOR_CAST(EmulatorTraits<Emu64>::SIZE_T, SIZE_T)> view_size,
        const SECTION_INHERIT /*inherit_disposition*/, const ULONG /*allocation_type*/, const ULONG /*win32_protect*/)
    {
        if (process_handle != CURRENT_PROCESS)
        {
            return STATUS_INVALID_HANDLE;
        }

        if (section_handle == SHARED_SECTION)
        {
            constexpr auto shared_section_size = 0x10000;

            const auto address = c.emu.find_free_allocation_base(shared_section_size);
            c.emu.allocate_memory(address, shared_section_size, memory_permission::read_write);

            const std::u16string_view windows_dir = c.proc.kusd.get().NtSystemRoot.arr;
            const auto windows_dir_size = windows_dir.size() * 2;

            constexpr auto windows_dir_offset = 0x10;
            c.emu.write_memory(address + 8, windows_dir_offset);

            const auto obj_address = address + windows_dir_offset;

            const emulator_object<UNICODE_STRING<EmulatorTraits<Emu64>>> windir_obj{c.emu, obj_address};
            windir_obj.access([&](UNICODE_STRING<EmulatorTraits<Emu64>>& ucs) {
                const auto dir_address = kusd_mmio::address() + offsetof(KUSER_SHARED_DATA64, NtSystemRoot);

                ucs.Buffer = dir_address - obj_address;
                ucs.Length = static_cast<uint16_t>(windows_dir_size);
                ucs.MaximumLength = ucs.Length;
            });

            const emulator_object<UNICODE_STRING<EmulatorTraits<Emu64>>> sysdir_obj{c.emu, windir_obj.value() +
                                                                                               windir_obj.size()};
            sysdir_obj.access([&](UNICODE_STRING<EmulatorTraits<Emu64>>& ucs) {
                c.proc.base_allocator.make_unicode_string(ucs, u"C:\\WINDOWS\\System32");
                ucs.Buffer = ucs.Buffer - obj_address;
            });

            const emulator_object<UNICODE_STRING<EmulatorTraits<Emu64>>> base_dir_obj{c.emu, sysdir_obj.value() +
                                                                                                 sysdir_obj.size()};
            base_dir_obj.access([&](UNICODE_STRING<EmulatorTraits<Emu64>>& ucs) {
                c.proc.base_allocator.make_unicode_string(ucs, u"\\Sessions\\1\\BaseNamedObjects");
                ucs.Buffer = ucs.Buffer - obj_address;
            });

            if (view_size)
            {
                view_size.write(shared_section_size);
            }

            base_address.write(address);

            return STATUS_SUCCESS;
        }

        const auto section_entry = c.proc.sections.get(section_handle);
        if (!section_entry)
        {
            return STATUS_INVALID_HANDLE;
        }

        if (section_entry->is_image())
        {
            const auto binary = c.proc.mod_manager.map_module(section_entry->file_name, c.win_emu.log);
            if (!binary)
            {
                return STATUS_FILE_INVALID;
            }

            std::u16string wide_name(binary->name.begin(), binary->name.end());
            section_entry->name = utils::string::to_lower_consume(wide_name);

            if (view_size.value())
            {
                view_size.write(binary->size_of_image);
            }

            base_address.write(binary->image_base);

            return STATUS_SUCCESS;
        }

        uint64_t size = section_entry->maximum_size;
        std::vector<uint8_t> file_data{};

        if (!section_entry->file_name.empty())
        {
            if (!utils::io::read_file(section_entry->file_name, &file_data))
            {
                return STATUS_INVALID_PARAMETER;
            }

            size = page_align_up(file_data.size());
        }

        const auto protection = map_nt_to_emulator_protection(section_entry->section_page_protection);
        const auto address = c.emu.allocate_memory(size, protection);

        if (!file_data.empty())
        {
            c.emu.write_memory(address, file_data.data(), file_data.size());
        }

        if (view_size)
        {
            view_size.write(size);
        }

        base_address.write(address);
        return STATUS_SUCCESS;
    }

    NTSTATUS handle_NtCreateIoCompletion(
        const syscall_context& c, const emulator_object<handle> event_handle, const ACCESS_MASK desired_access,
        const emulator_object<OBJECT_ATTRIBUTES<EmulatorTraits<Emu64>>> object_attributes,
        const uint32_t /*number_of_concurrent_threads*/)
    {
        return handle_NtCreateEvent(c, event_handle, desired_access, object_attributes, NotificationEvent, FALSE);
    }

    NTSTATUS handle_NtCreateWaitCompletionPacket(
        const syscall_context& c, const emulator_object<handle> event_handle, const ACCESS_MASK desired_access,
        const emulator_object<OBJECT_ATTRIBUTES<EmulatorTraits<Emu64>>> object_attributes)
    {
        return handle_NtCreateEvent(c, event_handle, desired_access, object_attributes, NotificationEvent, FALSE);
    }

    NTSTATUS handle_NtQueryVirtualMemory(const syscall_context& c, const handle process_handle,
                                         const uint64_t base_address, const uint32_t info_class,
                                         const uint64_t memory_information, const uint32_t memory_information_length,
                                         const emulator_object<uint32_t> return_length)
    {
        if (process_handle != CURRENT_PROCESS)
        {
            return STATUS_NOT_SUPPORTED;
        }

        if (info_class == MemoryWorkingSetExInformation || info_class == MemoryImageExtensionInformation)
        {
            return STATUS_NOT_SUPPORTED;
        }

        if (info_class == MemoryBasicInformation)
        {
            if (return_length)
            {
                return_length.write(sizeof(EMU_MEMORY_BASIC_INFORMATION64));
            }

            if (memory_information_length != sizeof(EMU_MEMORY_BASIC_INFORMATION64))
            {
                return STATUS_BUFFER_OVERFLOW;
            }

            const emulator_object<EMU_MEMORY_BASIC_INFORMATION64> info{c.emu, memory_information};

            info.access([&](EMU_MEMORY_BASIC_INFORMATION64& image_info) {
                const auto region_info = c.emu.get_region_info(base_address);

                assert(!region_info.is_committed || region_info.is_reserved);

                image_info.BaseAddress = reinterpret_cast<void*>(region_info.start);
                image_info.AllocationBase = reinterpret_cast<void*>(region_info.allocation_base);
                image_info.AllocationProtect = 0;
                image_info.PartitionId = 0;
                image_info.RegionSize = static_cast<int64_t>(region_info.length);
                image_info.State =
                    region_info.is_committed ? MEM_COMMIT : (region_info.is_reserved ? MEM_RESERVE : MEM_FREE);
                image_info.Protect = map_emulator_to_nt_protection(region_info.permissions);
                image_info.Type = MEM_PRIVATE;
            });

            return STATUS_SUCCESS;
        }

        if (info_class == MemoryImageInformation)
        {
            if (return_length)
            {
                return_length.write(sizeof(MEMORY_IMAGE_INFORMATION64));
            }

            if (memory_information_length != sizeof(MEMORY_IMAGE_INFORMATION64))
            {
                return STATUS_BUFFER_OVERFLOW;
            }

            const auto mod = c.proc.mod_manager.find_by_address(base_address);
            if (!mod)
            {
                c.win_emu.log.error("Bad address for memory image request: 0x%" PRIx64 "\n", base_address);
                return STATUS_INVALID_ADDRESS;
            }

            const emulator_object<MEMORY_IMAGE_INFORMATION64> info{c.emu, memory_information};

            info.access([&](MEMORY_IMAGE_INFORMATION64& image_info) {
                image_info.ImageBase = reinterpret_cast<void*>(mod->image_base);
                image_info.SizeOfImage = mod->size_of_image;
                image_info.ImageFlags = 0;
            });

            return STATUS_SUCCESS;
        }

        if (info_class == MemoryRegionInformation)
        {
            if (return_length)
            {
                return_length.write(sizeof(MEMORY_REGION_INFORMATION64));
            }

            if (memory_information_length != sizeof(MEMORY_REGION_INFORMATION64))
            {
                return STATUS_BUFFER_OVERFLOW;
            }

            const auto region_info = c.emu.get_region_info(base_address);
            if (!region_info.is_reserved)
            {
                return STATUS_INVALID_ADDRESS;
            }

            const emulator_object<MEMORY_REGION_INFORMATION64> info{c.emu, memory_information};

            info.access([&](MEMORY_REGION_INFORMATION64& image_info) {
                memset(&image_info, 0, sizeof(image_info));

                image_info.AllocationBase = reinterpret_cast<void*>(region_info.allocation_base);
                image_info.AllocationProtect = 0;
                image_info.PartitionId = 0;
                image_info.RegionSize = static_cast<int64_t>(region_info.allocation_length);
                image_info.Reserved = 0x10;
            });

            return STATUS_SUCCESS;
        }

        c.win_emu.log.error("Unsupported memory info class: %X\n", info_class);
        c.emu.stop();
        return STATUS_NOT_SUPPORTED;
    }

    NTSTATUS handle_NtQuerySystemInformation(const syscall_context& c, const uint32_t info_class,
                                             const uint64_t system_information,
                                             const uint32_t system_information_length,
                                             const emulator_object<uint32_t> return_length)
    {
        if (info_class == SystemFlushInformation || info_class == SystemHypervisorSharedPageInformation ||
            info_class == 250 // Build 27744
        )
        {
            return STATUS_NOT_SUPPORTED;
        }

        if (info_class == SystemTimeOfDayInformation)
        {
            if (return_length)
            {
                return_length.write(sizeof(SYSTEM_TIMEOFDAY_INFORMATION64));
            }

            if (system_information_length != sizeof(SYSTEM_TIMEOFDAY_INFORMATION64))
            {
                return STATUS_BUFFER_TOO_SMALL;
            }

            const emulator_object<SYSTEM_TIMEOFDAY_INFORMATION64> info_obj{c.emu, system_information};

            info_obj.access([&](SYSTEM_TIMEOFDAY_INFORMATION64& info) {
                info.BootTime.QuadPart = 0;
                // TODO: Fill
            });

            return STATUS_SUCCESS;
        }

        if (info_class == SystemRangeStartInformation)
        {
            if (return_length)
            {
                return_length.write(sizeof(SYSTEM_RANGE_START_INFORMATION64));
            }

            if (system_information_length != sizeof(SYSTEM_RANGE_START_INFORMATION64))
            {
                return STATUS_BUFFER_TOO_SMALL;
            }

            const emulator_object<SYSTEM_RANGE_START_INFORMATION64> info_obj{c.emu, system_information};

            info_obj.access(
                [&](SYSTEM_RANGE_START_INFORMATION64& info) { info.SystemRangeStart = 0xFFFF800000000000; });

            return STATUS_SUCCESS;
        }

        if (info_class == SystemProcessorInformation)
        {
            if (return_length)
            {
                return_length.write(sizeof(SYSTEM_PROCESSOR_INFORMATION64));
            }

            if (system_information_length != sizeof(SYSTEM_PROCESSOR_INFORMATION64))
            {
                return STATUS_BUFFER_TOO_SMALL;
            }

            const emulator_object<SYSTEM_PROCESSOR_INFORMATION64> info_obj{c.emu, system_information};

            info_obj.access([&](SYSTEM_PROCESSOR_INFORMATION64& info) {
                memset(&info, 0, sizeof(info));
                info.MaximumProcessors = 2;
                info.ProcessorArchitecture = PROCESSOR_ARCHITECTURE_AMD64;
            });

            return STATUS_SUCCESS;
        }

        if (info_class == SystemNumaProcessorMap)
        {
            if (return_length)
            {
                return_length.write(sizeof(SYSTEM_NUMA_INFORMATION64));
            }

            if (system_information_length != sizeof(SYSTEM_NUMA_INFORMATION64))
            {
                return STATUS_BUFFER_TOO_SMALL;
            }

            const emulator_object<SYSTEM_NUMA_INFORMATION64> info_obj{c.emu, system_information};

            info_obj.access([&](SYSTEM_NUMA_INFORMATION64& info) {
                memset(&info, 0, sizeof(info));
                info.ActiveProcessorsGroupAffinity->Mask = 0xFFF;
                info.AvailableMemory[0] = 0xFFF;
                info.Pad[0] = 0xFFF;
            });

            return STATUS_SUCCESS;
        }

        if (info_class == SystemErrorPortTimeouts)
        {
            if (return_length)
            {
                return_length.write(sizeof(SYSTEM_ERROR_PORT_TIMEOUTS));
            }

            if (system_information_length != sizeof(SYSTEM_ERROR_PORT_TIMEOUTS))
            {
                return STATUS_BUFFER_TOO_SMALL;
            }

            const emulator_object<SYSTEM_ERROR_PORT_TIMEOUTS> info_obj{c.emu, system_information};

            info_obj.access([&](SYSTEM_ERROR_PORT_TIMEOUTS& info) {
                info.StartTimeout = 0;
                info.CommTimeout = 0;
            });

            return STATUS_SUCCESS;
        }

        if (info_class != SystemBasicInformation && info_class != SystemEmulationBasicInformation)
        {
            c.win_emu.log.error("Unsupported system info class: %X\n", info_class);
            c.emu.stop();
            return STATUS_NOT_SUPPORTED;
        }

        if (return_length)
        {
            return_length.write(sizeof(SYSTEM_BASIC_INFORMATION64));
        }

        if (system_information_length != sizeof(SYSTEM_BASIC_INFORMATION64))
        {
            return STATUS_BUFFER_TOO_SMALL;
        }

        const emulator_object<SYSTEM_BASIC_INFORMATION64> info{c.emu, system_information};

        info.access([&](SYSTEM_BASIC_INFORMATION64& basic_info) {
            basic_info.Reserved = 0;
            basic_info.TimerResolution = 0x0002625a;
            basic_info.PageSize = 0x1000;
            basic_info.LowestPhysicalPageNumber = 0x00000001;
            basic_info.HighestPhysicalPageNumber = 0x00c9c7ff;
            basic_info.AllocationGranularity = 0x10000;
            basic_info.MinimumUserModeAddress = 0x0000000000010000;
            basic_info.MaximumUserModeAddress = 0x00007ffffffeffff;
            basic_info.ActiveProcessorsAffinityMask = 0x0000000000000fff;
            basic_info.NumberOfProcessors = 1;
        });

        return STATUS_SUCCESS;
    }

    NTSTATUS handle_NtDuplicateObject(const syscall_context& c, const handle source_process_handle,
                                      const handle source_handle, const handle target_process_handle,
                                      const emulator_object<handle> target_handle, const ACCESS_MASK /*desired_access*/,
                                      const ULONG /*handle_attributes*/, const ULONG /*options*/)
    {
        if (source_process_handle != CURRENT_PROCESS || target_process_handle != CURRENT_PROCESS)
        {
            return STATUS_NOT_SUPPORTED;
        }

        if (source_handle.value.is_pseudo)
        {
            target_handle.write(source_handle);
            return STATUS_SUCCESS;
        }

        c.win_emu.log.error("Duplicating non-pseudo object not supported yet!");
        return STATUS_NOT_SUPPORTED;
    }

    NTSTATUS handle_NtQuerySystemInformationEx(const syscall_context& c, const uint32_t info_class,
                                               const uint64_t input_buffer, const uint32_t input_buffer_length,
                                               const uint64_t system_information,
                                               const uint32_t system_information_length,
                                               const emulator_object<uint32_t> return_length)
    {
        if (info_class == SystemFlushInformation || info_class == SystemFeatureConfigurationInformation ||
            info_class == SystemSupportedProcessorArchitectures2 ||
            info_class == SystemFeatureConfigurationSectionInformation)
        {
            return STATUS_NOT_SUPPORTED;
        }

        if (info_class == SystemLogicalProcessorAndGroupInformation)
        {
            if (input_buffer_length != sizeof(LOGICAL_PROCESSOR_RELATIONSHIP))
            {
                return STATUS_INVALID_PARAMETER;
            }

            const auto request = c.emu.read_memory<LOGICAL_PROCESSOR_RELATIONSHIP>(input_buffer);

            if (request == RelationGroup)
            {
                constexpr auto root_size = offsetof(EMU_SYSTEM_LOGICAL_PROCESSOR_INFORMATION_EX64, Group);
                constexpr auto required_size = root_size + sizeof(EMU_GROUP_RELATIONSHIP64);

                if (return_length)
                {
                    return_length.write(required_size);
                }

                if (system_information_length < required_size)
                {
                    return STATUS_INFO_LENGTH_MISMATCH;
                }

                EMU_SYSTEM_LOGICAL_PROCESSOR_INFORMATION_EX64 proc_info{};
                proc_info.Size = required_size;
                proc_info.Relationship = RelationGroup;

                c.emu.write_memory(system_information, &proc_info, root_size);

                EMU_GROUP_RELATIONSHIP64 group{};
                group.ActiveGroupCount = 1;
                group.MaximumGroupCount = 1;

                auto& group_info = group.GroupInfo[0];
                group_info.ActiveProcessorCount = static_cast<uint8_t>(c.proc.kusd.get().ActiveProcessorCount);
                group_info.ActiveProcessorMask = (1 << group_info.ActiveProcessorCount) - 1;
                group_info.MaximumProcessorCount = group_info.ActiveProcessorCount;

                c.emu.write_memory(system_information + root_size, group);
                return STATUS_SUCCESS;
            }

            if (request == RelationNumaNode || request == RelationNumaNodeEx)
            {
                constexpr auto root_size = offsetof(EMU_SYSTEM_LOGICAL_PROCESSOR_INFORMATION_EX64, NumaNode);
                constexpr auto required_size = root_size + sizeof(EMU_NUMA_NODE_RELATIONSHIP64);

                if (return_length)
                {
                    return_length.write(required_size);
                }

                if (system_information_length < required_size)
                {
                    return STATUS_INFO_LENGTH_MISMATCH;
                }

                EMU_SYSTEM_LOGICAL_PROCESSOR_INFORMATION_EX64 proc_info{};
                proc_info.Size = required_size;
                proc_info.Relationship = RelationNumaNode;

                c.emu.write_memory(system_information, &proc_info, root_size);

                EMU_NUMA_NODE_RELATIONSHIP64 numa_node{};
                memset(&numa_node, 0, sizeof(numa_node));

                c.emu.write_memory(system_information + root_size, numa_node);
                return STATUS_SUCCESS;
            }

            c.win_emu.log.error("Unsupported processor relationship: %X\n", request);
            c.emu.stop();
            return STATUS_NOT_SUPPORTED;
        }

        if (info_class != SystemBasicInformation && info_class != SystemEmulationBasicInformation)
        {
            c.win_emu.log.error("Unsupported system info ex class: %X\n", info_class);
            c.emu.stop();
            return STATUS_NOT_SUPPORTED;
        }

        if (return_length)
        {
            return_length.write(sizeof(SYSTEM_BASIC_INFORMATION64));
        }

        if (system_information_length < sizeof(SYSTEM_BASIC_INFORMATION64))
        {
            return STATUS_INFO_LENGTH_MISMATCH;
        }

        const emulator_object<SYSTEM_BASIC_INFORMATION64> info{c.emu, system_information};

        info.access([&](SYSTEM_BASIC_INFORMATION64& basic_info) {
            basic_info.Reserved = 0;
            basic_info.TimerResolution = 0x0002625a;
            basic_info.PageSize = 0x1000;
            basic_info.LowestPhysicalPageNumber = 0x00000001;
            basic_info.HighestPhysicalPageNumber = 0x00c9c7ff;
            basic_info.AllocationGranularity = 0x10000;
            basic_info.MinimumUserModeAddress = 0x0000000000010000;
            basic_info.MaximumUserModeAddress = 0x00007ffffffeffff;
            basic_info.ActiveProcessorsAffinityMask = 0x0000000000000fff;
            basic_info.NumberOfProcessors = 1;
        });

        return STATUS_SUCCESS;
    }

    NTSTATUS handle_NtQueryInformationProcess(const syscall_context& c, const handle process_handle,
                                              const uint32_t info_class, const uint64_t process_information,
                                              const uint32_t process_information_length,
                                              const emulator_object<uint32_t> return_length)
    {
        if (process_handle != CURRENT_PROCESS)
        {
            return STATUS_NOT_SUPPORTED;
        }

        if (info_class == ProcessImageInformation)
        {
            if (return_length)
            {
                return_length.write(sizeof(SECTION_IMAGE_INFORMATION<EmulatorTraits<Emu64>>));
            }

            if (process_information_length != sizeof(SECTION_IMAGE_INFORMATION<EmulatorTraits<Emu64>>))
            {
                return STATUS_BUFFER_OVERFLOW;
            }

            const emulator_object<SECTION_IMAGE_INFORMATION<EmulatorTraits<Emu64>>> info{c.emu, process_information};
            info.access([&](SECTION_IMAGE_INFORMATION<EmulatorTraits<Emu64>>& i) {
                const auto& mod = *c.proc.executable;

                const emulator_object<PEDosHeader_t> dos_header_obj{c.emu, mod.image_base};
                const auto dos_header = dos_header_obj.read();

                const emulator_object<PENTHeaders_t<uint64_t>> nt_headers_obj{c.emu,
                                                                              mod.image_base + dos_header.e_lfanew};
                const auto nt_headers = nt_headers_obj.read();

                const auto& file_header = nt_headers.FileHeader;
                const auto& optional_header = nt_headers.OptionalHeader;

                i.TransferAddress = 0;
                i.MaximumStackSize = optional_header.SizeOfStackReserve;
                i.CommittedStackSize = optional_header.SizeOfStackCommit;
                i.SubSystemType = optional_header.Subsystem;
                i.SubSystemMajorVersion = optional_header.MajorSubsystemVersion;
                i.SubSystemMinorVersion = optional_header.MinorSubsystemVersion;
                i.MajorOperatingSystemVersion = optional_header.MajorOperatingSystemVersion;
                i.MinorOperatingSystemVersion = optional_header.MinorOperatingSystemVersion;
                i.ImageCharacteristics = file_header.Characteristics;
                i.DllCharacteristics = optional_header.DllCharacteristics;
                i.Machine = file_header.Machine;
                i.ImageContainsCode = TRUE;
                i.ImageFlags = 0; // TODO
                i.ImageFileSize = optional_header.SizeOfImage;
                i.LoaderFlags = optional_header.LoaderFlags;
                i.CheckSum = optional_header.CheckSum;
            });

            return STATUS_SUCCESS;
        }

        if (info_class == ProcessCookie)
        {
            if (return_length)
            {
                return_length.write(sizeof(uint32_t));
            }

            if (process_information_length != sizeof(uint32_t))
            {
                return STATUS_BUFFER_OVERFLOW;
            }

            const emulator_object<uint32_t> info{c.emu, process_information};
            info.write(0x01234567);

            return STATUS_SUCCESS;
        }

        if (info_class == ProcessDebugPort)
        {
            if (return_length)
            {
                return_length.write(sizeof(EmulatorTraits<Emu64>::PVOID));
            }

            if (process_information_length != sizeof(EmulatorTraits<Emu64>::PVOID))
            {
                return STATUS_BUFFER_OVERFLOW;
            }

            const emulator_object<EmulatorTraits<Emu64>::PVOID> info{c.emu, process_information};
            info.write(0);

            return STATUS_SUCCESS;
        }

        if (info_class == ProcessDefaultHardErrorMode || info_class == ProcessWx86Information)
        {
            if (return_length)
            {
                return_length.write(sizeof(ULONG));
            }

            if (process_information_length != sizeof(ULONG))
            {
                return STATUS_BUFFER_OVERFLOW;
            }

            const emulator_object<ULONG> info{c.emu, process_information};
            info.write(0);

            return STATUS_SUCCESS;
        }

        if (info_class == ProcessEnclaveInformation || info_class == ProcessMitigationPolicy)
        {
            return STATUS_NOT_SUPPORTED;
        }

        if (info_class == ProcessTimes)
        {
            if (return_length)
            {
                return_length.write(sizeof(KERNEL_USER_TIMES));
            }

            if (process_information_length != sizeof(KERNEL_USER_TIMES))
            {
                return STATUS_BUFFER_OVERFLOW;
            }

            const emulator_object<KERNEL_USER_TIMES> info{c.emu, process_information};
            info.write(KERNEL_USER_TIMES{});

            return STATUS_SUCCESS;
        }

        if (info_class == ProcessBasicInformation)
        {
            if (return_length)
            {
                return_length.write(sizeof(PROCESS_BASIC_INFORMATION64));
            }

            if (process_information_length != sizeof(PROCESS_BASIC_INFORMATION64))
            {
                return STATUS_BUFFER_OVERFLOW;
            }

            const emulator_object<PROCESS_BASIC_INFORMATION64> info{c.emu, process_information};
            info.access([&](PROCESS_BASIC_INFORMATION64& basic_info) {
                basic_info.PebBaseAddress = c.proc.peb.ptr();
                basic_info.UniqueProcessId = 1;
            });

            return STATUS_SUCCESS;
        }

        if (info_class == ProcessImageFileNameWin32)
        {
            const auto peb = c.proc.peb.read();
            emulator_object<RTL_USER_PROCESS_PARAMETERS64> proc_params{c.emu, peb.ProcessParameters};
            const auto params = proc_params.read();
            const auto length = params.ImagePathName.Length + sizeof(UNICODE_STRING<EmulatorTraits<Emu64>>) + 2;

            if (return_length)
            {
                return_length.write(static_cast<uint32_t>(length));
            }

            if (process_information_length < length)
            {
                return STATUS_BUFFER_OVERFLOW;
            }

            const emulator_object<UNICODE_STRING<EmulatorTraits<Emu64>>> info{c.emu, process_information};
            info.access([&](UNICODE_STRING<EmulatorTraits<Emu64>>& str) {
                const auto buffer_start =
                    static_cast<uint64_t>(process_information) + sizeof(UNICODE_STRING<EmulatorTraits<Emu64>>);
                const auto string = read_unicode_string(c.emu, params.ImagePathName);
                c.emu.write_memory(buffer_start, string.c_str(), (string.size() + 1) * 2);
                str.Length = params.ImagePathName.Length;
                str.MaximumLength = str.Length;
                str.Buffer = buffer_start;
            });

            return STATUS_SUCCESS;
        }

        c.win_emu.log.error("Unsupported process info class: %X\n", info_class);
        c.emu.stop();

        return STATUS_NOT_SUPPORTED;
    }

    NTSTATUS handle_NtQueryInformationThread(const syscall_context& c, const handle thread_handle,
                                             const uint32_t info_class, const uint64_t thread_information,
                                             const uint32_t thread_information_length,
                                             const emulator_object<uint32_t> return_length)
    {
        const auto* thread = thread_handle == CURRENT_THREAD ? c.proc.active_thread : c.proc.threads.get(thread_handle);

        if (!thread)
        {
            return STATUS_INVALID_HANDLE;
        }

        if (info_class == ThreadBasicInformation)
        {
            if (return_length)
            {
                return_length.write(sizeof(THREAD_BASIC_INFORMATION64));
            }

            if (thread_information_length != sizeof(THREAD_BASIC_INFORMATION64))
            {
                return STATUS_BUFFER_OVERFLOW;
            }

            const emulator_object<THREAD_BASIC_INFORMATION64> info{c.emu, thread_information};
            info.access([&](THREAD_BASIC_INFORMATION64& i) {
                i.TebBaseAddress = thread->teb->ptr();
                i.ClientId = thread->teb->read().ClientId;
            });

            return STATUS_SUCCESS;
        }

        if (info_class == ThreadAmILastThread)
        {
            if (return_length)
            {
                return_length.write(sizeof(ULONG));
            }

            if (thread_information_length != sizeof(ULONG))
            {
                return STATUS_BUFFER_OVERFLOW;
            }

            const emulator_object<ULONG> info{c.emu, thread_information};
            info.write(c.proc.threads.size() <= 1);

            return STATUS_SUCCESS;
        }

        if (info_class == ThreadQuerySetWin32StartAddress)
        {
            if (return_length)
            {
                return_length.write(sizeof(EmulatorTraits<Emu64>::PVOID));
            }

            if (thread_information_length != sizeof(EmulatorTraits<Emu64>::PVOID))
            {
                return STATUS_BUFFER_OVERFLOW;
            }

            const emulator_object<EmulatorTraits<Emu64>::PVOID> info{c.emu, thread_information};
            info.write(thread->start_address);

            return STATUS_SUCCESS;
        }

        c.win_emu.log.error("Unsupported thread query info class: %X\n", info_class);
        c.emu.stop();

        return STATUS_NOT_SUPPORTED;
    }

    NTSTATUS handle_NtSetInformationFile(const syscall_context& c, const handle file_handle,
                                         const emulator_object<IO_STATUS_BLOCK<EmulatorTraits<Emu64>>> io_status_block,
                                         const uint64_t file_information, const ULONG length,
                                         const FILE_INFORMATION_CLASS info_class)
    {
        const auto* f = c.proc.files.get(file_handle);
        if (!f)
        {
            return STATUS_INVALID_HANDLE;
        }

        if (info_class == FilePositionInformation)
        {
            if (!f->handle)
            {
                return STATUS_NOT_SUPPORTED;
            }

            if (io_status_block)
            {
                IO_STATUS_BLOCK<EmulatorTraits<Emu64>> block{};
                block.Information = sizeof(FILE_POSITION_INFORMATION);
                io_status_block.write(block);
            }

            if (length != sizeof(FILE_POSITION_INFORMATION))
            {
                return STATUS_BUFFER_OVERFLOW;
            }

            const emulator_object<FILE_POSITION_INFORMATION> info{c.emu, file_information};
            const auto i = info.read();

            if (!f->handle.seek_to(i.CurrentByteOffset.QuadPart))
            {
                return STATUS_INVALID_PARAMETER;
            }

            return STATUS_SUCCESS;
        }

        c.win_emu.log.error("Unsupported set file info class: %X\n", info_class);
        c.emu.stop();

        return STATUS_NOT_SUPPORTED;
    }

    std::vector<file_entry> scan_directory(const std::filesystem::path& dir)
    {
        std::vector<file_entry> files{
            {"."},
            {".."},
        };

        for (const auto& file : std::filesystem::directory_iterator(dir))
        {
            files.emplace_back(file_entry{
                .file_path = file.path().filename(),
            });
        }

        return files;
    }

    template <typename T>
    NTSTATUS handle_file_enumeration(const syscall_context& c,
                                     const emulator_object<IO_STATUS_BLOCK<EmulatorTraits<Emu64>>> io_status_block,
                                     const uint64_t file_information, const uint32_t length, const ULONG query_flags,
                                     file* f)
    {
        if (!f->enumeration_state || query_flags & SL_RESTART_SCAN)
        {
            f->enumeration_state.emplace(file_enumeration_state{});
            f->enumeration_state->files = scan_directory(f->name);
        }

        auto& enum_state = *f->enumeration_state;

        size_t current_offset{0};
        emulator_object<T> object{c.emu};

        size_t current_index = enum_state.current_index;

        do
        {
            if (current_index >= enum_state.files.size())
            {
                break;
            }

            const auto new_offset = align_up(current_offset, 8);
            const auto& current_file = enum_state.files[current_index];
            const auto file_name = current_file.file_path.u16string();
            const auto required_size = sizeof(T) + (file_name.size() * 2) - 2;
            const auto end_offset = new_offset + required_size;

            if (end_offset > length)
            {
                if (current_offset == 0)
                {
                    IO_STATUS_BLOCK<EmulatorTraits<Emu64>> block{};
                    block.Information = end_offset;
                    io_status_block.write(block);

                    return STATUS_BUFFER_OVERFLOW;
                }

                break;
            }

            if (object)
            {
                const auto object_offset = object.value() - file_information;

                object.access(
                    [&](T& dir_info) { dir_info.NextEntryOffset = static_cast<ULONG>(new_offset - object_offset); });
            }

            T info{};
            info.NextEntryOffset = 0;
            info.FileIndex = static_cast<ULONG>(current_index);
            info.FileAttributes = FILE_ATTRIBUTE_NORMAL;
            info.FileNameLength = static_cast<ULONG>(file_name.size() * 2);

            object.set_address(file_information + new_offset);
            object.write(info);

            c.emu.write_memory(object.value() + offsetof(T, FileName), file_name.data(), info.FileNameLength);

            ++current_index;
            current_offset = end_offset;
        } while ((query_flags & SL_RETURN_SINGLE_ENTRY) == 0);

        if ((query_flags & SL_NO_CURSOR_UPDATE) == 0)
        {
            enum_state.current_index = current_index;
        }

        IO_STATUS_BLOCK<EmulatorTraits<Emu64>> block{};
        block.Information = current_offset;
        io_status_block.write(block);

        return current_index < enum_state.files.size() ? STATUS_SUCCESS : STATUS_NO_MORE_FILES;
    }

    NTSTATUS handle_NtQueryDirectoryFileEx(
        const syscall_context& c, const handle file_handle, const handle /*event_handle*/,
        const emulator_pointer /*PIO_APC_ROUTINE*/ /*apc_routine*/, const emulator_pointer /*apc_context*/,
        const emulator_object<IO_STATUS_BLOCK<EmulatorTraits<Emu64>>> io_status_block, const uint64_t file_information,
        const uint32_t length, const uint32_t info_class, const ULONG query_flags,
        const emulator_object<UNICODE_STRING<EmulatorTraits<Emu64>>> /*file_name*/)
    {
        auto* f = c.proc.files.get(file_handle);
        if (!f || !f->is_directory())
        {
            return STATUS_INVALID_HANDLE;
        }

        if (info_class == FileDirectoryInformation)
        {
            return handle_file_enumeration<FILE_DIRECTORY_INFORMATION>(c, io_status_block, file_information, length,
                                                                       query_flags, f);
        }

        if (info_class == FileFullDirectoryInformation)
        {
            return handle_file_enumeration<FILE_FULL_DIR_INFORMATION>(c, io_status_block, file_information, length,
                                                                      query_flags, f);
        }

        if (info_class == FileBothDirectoryInformation)
        {
            return handle_file_enumeration<FILE_BOTH_DIR_INFORMATION>(c, io_status_block, file_information, length,
                                                                      query_flags, f);
        }

        c.win_emu.log.error("Unsupported query directory file info class: %X\n", info_class);
        c.emu.stop();

        return STATUS_NOT_SUPPORTED;
    }

    NTSTATUS handle_NtQueryInformationFile(
        const syscall_context& c, const handle file_handle,
        const emulator_object<IO_STATUS_BLOCK<EmulatorTraits<Emu64>>> io_status_block, const uint64_t file_information,
        const uint32_t length, const uint32_t info_class)
    {
        const auto* f = c.proc.files.get(file_handle);
        if (!f)
        {
            return STATUS_INVALID_HANDLE;
        }

        if (info_class == FileNameInformation)
        {
            const auto required_length = sizeof(FILE_NAME_INFORMATION) + (f->name.size() * 2);

            if (io_status_block)
            {
                IO_STATUS_BLOCK<EmulatorTraits<Emu64>> block{};
                block.Information = sizeof(FILE_NAME_INFORMATION) + required_length;
                io_status_block.write(block);
            }

            if (length != required_length)
            {
                return STATUS_BUFFER_OVERFLOW;
            }

            c.emu.write_memory(file_information, FILE_NAME_INFORMATION{
                                                     .FileNameLength = static_cast<ULONG>(f->name.size() * 2),
                                                     .FileName = {},
                                                 });

            c.emu.write_memory(file_information + offsetof(FILE_NAME_INFORMATION, FileName), f->name.c_str(),
                               (f->name.size() + 1) * 2);

            return STATUS_SUCCESS;
        }

        if (info_class == FileStandardInformation)
        {
            if (io_status_block)
            {
                IO_STATUS_BLOCK<EmulatorTraits<Emu64>> block{};
                block.Information = sizeof(FILE_STANDARD_INFORMATION);
                io_status_block.write(block);
            }

            if (length != sizeof(FILE_STANDARD_INFORMATION))
            {
                return STATUS_BUFFER_OVERFLOW;
            }

            const emulator_object<FILE_STANDARD_INFORMATION> info{c.emu, file_information};
            FILE_STANDARD_INFORMATION i{};
            i.Directory = f->is_directory() ? TRUE : FALSE;

            if (f->handle)
            {
                i.EndOfFile.QuadPart = f->handle.size();
            }

            info.write(i);

            return STATUS_SUCCESS;
        }

        if (info_class == FilePositionInformation)
        {
            if (!f->handle)
            {
                return STATUS_NOT_SUPPORTED;
            }

            if (io_status_block)
            {
                IO_STATUS_BLOCK<EmulatorTraits<Emu64>> block{};
                block.Information = sizeof(FILE_POSITION_INFORMATION);
                io_status_block.write(block);
            }

            if (length != sizeof(FILE_POSITION_INFORMATION))
            {
                return STATUS_BUFFER_OVERFLOW;
            }

            const emulator_object<FILE_POSITION_INFORMATION> info{c.emu, file_information};
            FILE_POSITION_INFORMATION i{};

            i.CurrentByteOffset.QuadPart = f->handle.tell();

            info.write(i);

            return STATUS_SUCCESS;
        }

        c.win_emu.log.error("Unsupported query file info class: %X\n", info_class);
        c.emu.stop();

        return STATUS_NOT_SUPPORTED;
    }

    NTSTATUS handle_NtSetInformationProcess(const syscall_context& c, const handle process_handle,
                                            const uint32_t info_class, const uint64_t process_information,
                                            const uint32_t process_information_length)
    {
        if (process_handle != CURRENT_PROCESS)
        {
            return STATUS_NOT_SUPPORTED;
        }

        if (info_class == ProcessSchedulerSharedData || info_class == ProcessConsoleHostProcess ||
            info_class == ProcessFaultInformation || info_class == ProcessDefaultHardErrorMode ||
            info_class == ProcessRaiseUMExceptionOnInvalidHandleClose)
        {
            return STATUS_SUCCESS;
        }

        if (info_class == ProcessTlsInformation)
        {
            constexpr auto thread_data_offset = offsetof(PROCESS_TLS_INFO, ThreadData);
            if (process_information_length < thread_data_offset)
            {
                return STATUS_BUFFER_OVERFLOW;
            }

            const emulator_object<THREAD_TLS_INFO> data{c.emu, process_information + thread_data_offset};

            PROCESS_TLS_INFO tls_info{};
            c.emu.read_memory(process_information, &tls_info, thread_data_offset);

            for (uint32_t i = 0; i < tls_info.ThreadDataCount; ++i)
            {
                auto entry = data.read(i);

                const auto _ = utils::finally([&] { data.write(entry, i); });

                if (i >= c.proc.threads.size())
                {
                    entry.Flags = 0;
                    continue;
                }

                auto thread_iterator = c.proc.threads.begin();
                std::advance(thread_iterator, i);

                entry.Flags = 2;

                thread_iterator->second.teb->access([&](TEB64& teb) {
                    entry.ThreadId = teb.ClientId.UniqueThread;

                    const auto tls_vector = teb.ThreadLocalStoragePointer;

                    if (tls_info.TlsRequest == ProcessTlsReplaceIndex)
                    {
                        const auto tls_entry_ptr = tls_vector + tls_info.TlsIndex;

                        const auto old_entry = c.emu.read_memory<EmulatorTraits<Emu64>::PVOID>(tls_entry_ptr);
                        c.emu.write_memory<EmulatorTraits<Emu64>::PVOID>(tls_entry_ptr, entry.TlsModulePointer);

                        entry.TlsModulePointer = old_entry;
                    }
                    else if (tls_info.TlsRequest == ProcessTlsReplaceVector)
                    {
                        const auto new_tls_vector = entry.TlsVector;

                        for (uint32_t index = 0; index < tls_info.TlsVectorLength; ++index)
                        {
                            const auto old_entry = c.emu.read_memory<void*>(tls_vector + index);
                            c.emu.write_memory<void*>(new_tls_vector + index, old_entry);
                        }

                        teb.ThreadLocalStoragePointer = new_tls_vector;
                        entry.TlsVector = tls_vector;
                    }
                });
            }

            return STATUS_SUCCESS;
        }

        c.win_emu.log.error("Unsupported info process class: %X\n", info_class);
        c.emu.stop();

        return STATUS_NOT_SUPPORTED;
    }

    NTSTATUS handle_NtSetInformationKey()
    {
        return STATUS_NOT_SUPPORTED;
    }

    NTSTATUS handle_NtApphelpCacheControl()
    {
        return STATUS_NOT_SUPPORTED;
    }

    NTSTATUS handle_NtProtectVirtualMemory(const syscall_context& c, const handle process_handle,
                                           const emulator_object<uint64_t> base_address,
                                           const emulator_object<uint32_t> bytes_to_protect, const uint32_t protection,
                                           const emulator_object<uint32_t> old_protection)
    {
        if (process_handle != CURRENT_PROCESS)
        {
            return STATUS_NOT_SUPPORTED;
        }

        const auto orig_start = base_address.read();
        const auto orig_length = bytes_to_protect.read();

        const auto aligned_start = page_align_down(orig_start);
        const auto aligned_length = page_align_up(orig_start + orig_length) - aligned_start;

        base_address.write(aligned_start);
        bytes_to_protect.write(static_cast<uint32_t>(aligned_length));

        const auto requested_protection = map_nt_to_emulator_protection(protection);

        c.win_emu.log.print(color::dark_gray, "--> Changing protection at 0x%" PRIx64 "-0x%" PRIx64 " to %s\n",
                            aligned_start, aligned_start + aligned_length,
                            get_permission_string(requested_protection).c_str());

        memory_permission old_protection_value{};

        try
        {
            c.emu.protect_memory(aligned_start, aligned_length, requested_protection, &old_protection_value);
        }
        catch (...)
        {
            return STATUS_INVALID_ADDRESS;
        }

        const auto current_protection = map_emulator_to_nt_protection(old_protection_value);
        old_protection.write(current_protection);

        return STATUS_SUCCESS;
    }

    NTSTATUS handle_NtOpenDirectoryObject(
        const syscall_context& c, const emulator_object<handle> directory_handle, const ACCESS_MASK /*desired_access*/,
        const emulator_object<OBJECT_ATTRIBUTES<EmulatorTraits<Emu64>>> object_attributes)
    {
        const auto attributes = object_attributes.read();
        const auto object_name =
            read_unicode_string(c.emu, reinterpret_cast<UNICODE_STRING<EmulatorTraits<Emu64>>*>(attributes.ObjectName));

        if (object_name == u"\\KnownDlls")
        {
            directory_handle.write(KNOWN_DLLS_DIRECTORY);
            return STATUS_SUCCESS;
        }

        if (object_name == u"\\Sessions\\1\\BaseNamedObjects")
        {
            directory_handle.write(BASE_NAMED_OBJECTS_DIRECTORY);
            return STATUS_SUCCESS;
        }

        return STATUS_NOT_SUPPORTED;
    }

    NTSTATUS handle_NtOpenSymbolicLinkObject(
        const syscall_context& c, const emulator_object<handle> link_handle, ACCESS_MASK /*desired_access*/,
        const emulator_object<OBJECT_ATTRIBUTES<EmulatorTraits<Emu64>>> object_attributes)
    {
        const auto attributes = object_attributes.read();
        const auto object_name =
            read_unicode_string(c.emu, reinterpret_cast<UNICODE_STRING<EmulatorTraits<Emu64>>*>(attributes.ObjectName));

        if (object_name == u"KnownDllPath")
        {
            link_handle.write(KNOWN_DLLS_SYMLINK);
            return STATUS_SUCCESS;
        }

        return STATUS_NOT_SUPPORTED;
    }

    NTSTATUS handle_NtQuerySymbolicLinkObject(const syscall_context& c, const handle link_handle,
                                              const emulator_object<UNICODE_STRING<EmulatorTraits<Emu64>>> link_target,
                                              const emulator_object<ULONG> returned_length)
    {
        if (link_handle == KNOWN_DLLS_SYMLINK)
        {
            constexpr std::u16string_view system32 = u"C:\\WINDOWS\\System32";
            constexpr auto str_length = system32.size() * 2;
            constexpr auto max_length = str_length + 2;

            returned_length.write(max_length);

            bool too_small = false;
            link_target.access([&](UNICODE_STRING<EmulatorTraits<Emu64>>& str) {
                if (str.MaximumLength < max_length)
                {
                    too_small = true;
                    return;
                }

                str.Length = str_length;
                c.emu.write_memory(str.Buffer, system32.data(), max_length);
            });

            return too_small ? STATUS_BUFFER_TOO_SMALL : STATUS_SUCCESS;
        }

        return STATUS_NOT_SUPPORTED;
    }

    NTSTATUS handle_NtAllocateVirtualMemoryEx(const syscall_context& c, const handle process_handle,
                                              const emulator_object<uint64_t> base_address,
                                              const emulator_object<uint64_t> bytes_to_allocate,
                                              const uint32_t allocation_type, const uint32_t page_protection)
    {
        if (process_handle != CURRENT_PROCESS)
        {
            return STATUS_NOT_SUPPORTED;
        }

        auto allocation_bytes = bytes_to_allocate.read();
        allocation_bytes = page_align_up(allocation_bytes);
        bytes_to_allocate.write(allocation_bytes);

        const auto protection = map_nt_to_emulator_protection(page_protection);

        auto potential_base = base_address.read();
        if (!potential_base)
        {
            potential_base = c.emu.find_free_allocation_base(allocation_bytes);
        }

        if (!potential_base)
        {
            return STATUS_MEMORY_NOT_ALLOCATED;
        }

        base_address.write(potential_base);

        const bool reserve = allocation_type & MEM_RESERVE;
        const bool commit = allocation_type & MEM_COMMIT;

        if ((allocation_type & ~(MEM_RESERVE | MEM_COMMIT | MEM_TOP_DOWN)) || (!commit && !reserve))
        {
            throw std::runtime_error("Unsupported allocation type!");
        }

        if (commit && !reserve && c.emu.commit_memory(potential_base, allocation_bytes, protection))
        {
            return STATUS_SUCCESS;
        }

        return c.emu.allocate_memory(potential_base, allocation_bytes, protection, !commit)
                   ? STATUS_SUCCESS
                   : STATUS_MEMORY_NOT_ALLOCATED;
    }

    NTSTATUS handle_NtAllocateVirtualMemory(const syscall_context& c, const handle process_handle,
                                            const emulator_object<uint64_t> base_address, const uint64_t /*zero_bits*/,
                                            const emulator_object<uint64_t> bytes_to_allocate,
                                            const uint32_t allocation_type, const uint32_t page_protection)
    {
        return handle_NtAllocateVirtualMemoryEx(c, process_handle, base_address, bytes_to_allocate, allocation_type,
                                                page_protection);
    }

    NTSTATUS handle_NtFreeVirtualMemory(const syscall_context& c, const handle process_handle,
                                        const emulator_object<uint64_t> base_address,
                                        const emulator_object<uint64_t> bytes_to_allocate, const uint32_t free_type)
    {
        if (process_handle != CURRENT_PROCESS)
        {
            return STATUS_NOT_SUPPORTED;
        }

        const auto allocation_base = base_address.read();
        const auto allocation_size = bytes_to_allocate.read();

        if (free_type & MEM_RELEASE)
        {
            return c.emu.release_memory(allocation_base, allocation_size) ? STATUS_SUCCESS
                                                                          : STATUS_MEMORY_NOT_ALLOCATED;
        }

        if (free_type & MEM_DECOMMIT)
        {
            return c.emu.decommit_memory(allocation_base, allocation_size) ? STATUS_SUCCESS
                                                                           : STATUS_MEMORY_NOT_ALLOCATED;
        }

        throw std::runtime_error("Bad free type");
    }

    NTSTATUS handle_NtCreateSection(const syscall_context& c, const emulator_object<handle> section_handle,
                                    const ACCESS_MASK /*desired_access*/,
                                    const emulator_object<OBJECT_ATTRIBUTES<EmulatorTraits<Emu64>>> object_attributes,
                                    const emulator_object<ULARGE_INTEGER> maximum_size,
                                    const ULONG section_page_protection, const ULONG allocation_attributes,
                                    const handle file_handle)
    {
        section s{};
        s.section_page_protection = section_page_protection;
        s.allocation_attributes = allocation_attributes;

        const auto* file = c.proc.files.get(file_handle);
        if (file)
        {
            c.win_emu.log.print(color::dark_gray, "--> Section for file %s\n", u16_to_u8(file->name).c_str());
            s.file_name = file->name;
        }

        if (object_attributes)
        {
            const auto attributes = object_attributes.read();
            if (attributes.ObjectName)
            {
                const auto name = read_unicode_string(
                    c.emu, reinterpret_cast<UNICODE_STRING<EmulatorTraits<Emu64>>*>(attributes.ObjectName));
                c.win_emu.log.print(color::dark_gray, "--> Section with name %s\n", u16_to_u8(name).c_str());
                s.name = std::move(name);
            }
        }

        if (maximum_size)
        {
            maximum_size.access([&](ULARGE_INTEGER& large_int) {
                large_int.QuadPart = page_align_up(large_int.QuadPart);
                s.maximum_size = large_int.QuadPart;
            });
        }
        else if (!file)
        {
            return STATUS_INVALID_PARAMETER;
        }

        const auto h = c.proc.sections.store(std::move(s));
        section_handle.write(h);

        return STATUS_SUCCESS;
    }

    NTSTATUS handle_NtConnectPort(const syscall_context& c, const emulator_object<handle> client_port_handle,
                                  const emulator_object<UNICODE_STRING<EmulatorTraits<Emu64>>> server_port_name,
                                  const emulator_object<SECURITY_QUALITY_OF_SERVICE> /*security_qos*/,
                                  const emulator_object<PORT_VIEW64> client_shared_memory,
                                  const emulator_object<REMOTE_PORT_VIEW64> /*server_shared_memory*/,
                                  const emulator_object<ULONG> /*maximum_message_length*/,
                                  const emulator_pointer connection_info,
                                  const emulator_object<ULONG> connection_info_length)
    {
        auto port_name = read_unicode_string(c.emu, server_port_name);
        c.win_emu.log.print(color::dark_gray, "NtConnectPort: %s\n", u16_to_u8(port_name).c_str());

        port p{};
        p.name = std::move(port_name);

        if (connection_info)
        {
            std::vector<uint8_t> zero_mem{};
            zero_mem.resize(connection_info_length.read(), 0);
            c.emu.write_memory(connection_info, zero_mem.data(), zero_mem.size());
        }

        client_shared_memory.access([&](PORT_VIEW64& view) {
            p.view_base = c.emu.allocate_memory(view.ViewSize, memory_permission::read_write);
            view.ViewBase = p.view_base;
            view.ViewRemoteBase = view.ViewBase;
        });

        const auto handle = c.proc.ports.store(std::move(p));
        client_port_handle.write(handle);

        return STATUS_SUCCESS;
    }

    NTSTATUS handle_NtReadVirtualMemory(const syscall_context& c, const handle process_handle,
                                        const emulator_pointer base_address, const emulator_pointer buffer,
                                        const ULONG number_of_bytes_to_read,
                                        const emulator_object<ULONG> number_of_bytes_read)
    {
        number_of_bytes_read.write(0);

        if (process_handle != CURRENT_PROCESS)
        {
            return STATUS_NOT_SUPPORTED;
        }

        std::vector<uint8_t> memory{};
        memory.resize(number_of_bytes_read);

        if (!c.emu.try_read_memory(base_address, memory.data(), memory.size()))
        {
            return STATUS_INVALID_ADDRESS;
        }

        c.emu.write_memory(buffer, memory.data(), memory.size());
        number_of_bytes_read.write(number_of_bytes_to_read);
        return STATUS_SUCCESS;
    }

    NTSTATUS handle_NtDeviceIoControlFile(const syscall_context& c, const handle file_handle, const handle event,
                                          const emulator_pointer /*PIO_APC_ROUTINE*/ apc_routine,
                                          const emulator_pointer apc_context,
                                          const emulator_object<IO_STATUS_BLOCK<EmulatorTraits<Emu64>>> io_status_block,
                                          const ULONG io_control_code, const emulator_pointer input_buffer,
                                          const ULONG input_buffer_length, const emulator_pointer output_buffer,
                                          const ULONG output_buffer_length)
    {
        auto* device = c.proc.devices.get(file_handle);
        if (!device)
        {
            return STATUS_INVALID_HANDLE;
        }

        io_device_context context{c.emu};
        context.event = event;
        context.apc_routine = apc_routine;
        context.apc_context = apc_context;
        context.io_status_block = io_status_block;
        context.io_control_code = io_control_code;
        context.input_buffer = input_buffer;
        context.input_buffer_length = input_buffer_length;
        context.output_buffer = output_buffer;
        context.output_buffer_length = output_buffer_length;

        return device->execute_ioctl(c.win_emu, context);
    }

    NTSTATUS handle_NtQueryWnfStateData()
    {
        // puts("NtQueryWnfStateData not supported");
        return STATUS_NOT_SUPPORTED;
    }

    NTSTATUS handle_NtQueryWnfStateNameInformation()
    {
        // puts("NtQueryWnfStateNameInformation not supported");
        // return STATUS_NOT_SUPPORTED;
        return STATUS_SUCCESS;
    }

    NTSTATUS handle_NtOpenThreadToken(const syscall_context&, const handle thread_handle,
                                      const ACCESS_MASK /*desired_access*/, const BOOLEAN /*open_as_self*/,
                                      const emulator_object<handle> token_handle)
    {
        if (thread_handle != CURRENT_THREAD)
        {
            return STATUS_NOT_SUPPORTED;
        }

        token_handle.write(CURRENT_THREAD_TOKEN);

        return STATUS_SUCCESS;
    }

    NTSTATUS handle_NtOpenThreadTokenEx(const syscall_context& c, const handle thread_handle,
                                        const ACCESS_MASK desired_access, const BOOLEAN open_as_self,
                                        const ULONG /*handle_attributes*/, const emulator_object<handle> token_handle)
    {
        return handle_NtOpenThreadToken(c, thread_handle, desired_access, open_as_self, token_handle);
    }

    NTSTATUS handle_NtOpenProcessToken(const syscall_context&, const handle process_handle,
                                       const ACCESS_MASK /*desired_access*/, const emulator_object<handle> token_handle)
    {
        if (process_handle != CURRENT_PROCESS)
        {
            return STATUS_NOT_SUPPORTED;
        }

        token_handle.write(CURRENT_PROCESS_TOKEN);

        return STATUS_SUCCESS;
    }

    NTSTATUS handle_NtOpenProcessTokenEx(const syscall_context& c, const handle process_handle,
                                         const ACCESS_MASK desired_access, const ULONG /*handle_attributes*/,
                                         const emulator_object<handle> token_handle)
    {
        return handle_NtOpenProcessToken(c, process_handle, desired_access, token_handle);
    }

    NTSTATUS handle_NtQuerySecurityAttributesToken()
    {
        // puts("NtQuerySecurityAttributesToken not supported");
        return STATUS_NOT_SUPPORTED;
    }

    NTSTATUS handle_NtQueryLicenseValue()
    {
        // puts("NtQueryLicenseValue not supported");
        return STATUS_NOT_SUPPORTED;
    }

    NTSTATUS handle_NtTestAlert()
    {
        // puts("NtTestAlert not supported");
        return STATUS_NOT_SUPPORTED;
    }

    NTSTATUS handle_NtUserSystemParametersInfo()
    {
        return STATUS_NOT_SUPPORTED;
    }

    TOKEN_TYPE get_token_type(const handle token_handle)
    {
        return token_handle == DUMMY_IMPERSONATION_TOKEN //
                   ? TokenImpersonation
                   : TokenPrimary;
    }

    NTSTATUS handle_NtDuplicateToken(const syscall_context&, const handle existing_token_handle,
                                     ACCESS_MASK /*desired_access*/,
                                     const emulator_object<OBJECT_ATTRIBUTES<EmulatorTraits<Emu64>>>
                                     /*object_attributes*/,
                                     const BOOLEAN /*effective_only*/, const TOKEN_TYPE type,
                                     const emulator_object<handle> new_token_handle)
    {
        if (get_token_type(existing_token_handle) == type)
        {
            new_token_handle.write(existing_token_handle);
        }
        else if (type == TokenPrimary)
        {
            new_token_handle.write(CURRENT_PROCESS_TOKEN);
        }
        else
        {
            new_token_handle.write(DUMMY_IMPERSONATION_TOKEN);
        }

        return STATUS_SUCCESS;
    }

    NTSTATUS handle_NtQueryTimerResolution(const syscall_context&, const emulator_object<ULONG> maximum_time,
                                           const emulator_object<ULONG> minimum_time,
                                           const emulator_object<ULONG> current_time)
    {
        maximum_time.write_if_valid(0x0002625a);
        minimum_time.write_if_valid(0x00001388);
        current_time.write_if_valid(0x00002710);
        return STATUS_SUCCESS;
    }

    NTSTATUS handle_NtQueryInformationToken(const syscall_context& c, const handle token_handle,
                                            const TOKEN_INFORMATION_CLASS token_information_class,
                                            const uint64_t token_information, const ULONG token_information_length,
                                            const emulator_object<ULONG> return_length)
    {
        if (token_handle != CURRENT_PROCESS_TOKEN && token_handle != CURRENT_THREAD_TOKEN &&
            token_handle != CURRENT_THREAD_EFFECTIVE_TOKEN && token_handle != DUMMY_IMPERSONATION_TOKEN)
        {
            return STATUS_NOT_SUPPORTED;
        }

        const uint8_t sid[] = {
            0x01, 0x05, 0x00, 0x00, 0x00, 0x00, 0x00, 0x05, 0x15, 0x00, 0x00, 0x00, 0x84, 0x94,
            0xD4, 0x04, 0x4B, 0x68, 0x42, 0x34, 0x23, 0xBE, 0x69, 0x4E, 0xE9, 0x03, 0x00, 0x00,
        };

        if (token_information_class == TokenUser)
        {
            constexpr auto required_size = sizeof(sid) + 0x10;
            return_length.write(required_size);

            if (required_size > token_information_length)
            {
                return STATUS_BUFFER_TOO_SMALL;
            }

            TOKEN_USER64 user{};
            user.User.Attributes = 0;
            user.User.Sid = token_information + 0x10;

            emulator_object<TOKEN_USER64>{c.emu, token_information}.write(user);
            c.emu.write_memory(token_information + 0x10, sid, sizeof(sid));
            return STATUS_SUCCESS;
        }

        if (token_information_class == TokenType)
        {
            constexpr auto required_size = sizeof(TOKEN_TYPE);
            return_length.write(required_size);

            if (required_size > token_information_length)
            {
                return STATUS_BUFFER_TOO_SMALL;
            }

            emulator_object<TOKEN_TYPE>{c.emu, token_information}.write(get_token_type(token_handle));
            return STATUS_SUCCESS;
        }

        if (token_information_class == TokenSessionId)
        {
            constexpr auto required_size = sizeof(ULONG);
            return_length.write(required_size);

            if (required_size > token_information_length)
            {
                return STATUS_BUFFER_TOO_SMALL;
            }

            emulator_object<ULONG>{c.emu, token_information}.write(1);
            return STATUS_SUCCESS;
        }

        if (token_information_class == TokenPrivateNameSpace)
        {
            constexpr auto required_size = sizeof(ULONG);
            return_length.write(required_size);

            if (required_size > token_information_length)
            {
                return STATUS_BUFFER_TOO_SMALL;
            }

            emulator_object<ULONG>{c.emu, token_information}.write(0);
            return STATUS_SUCCESS;
        }

        if (token_information_class == TokenUIAccess)
        {
            constexpr auto required_size = sizeof(ULONG);
            return_length.write(required_size);

            if (required_size > token_information_length)
            {
                return STATUS_BUFFER_TOO_SMALL;
            }

            emulator_object<ULONG>{c.emu, token_information}.write(1);
            return STATUS_SUCCESS;
        }

        if (token_information_class == TokenElevation)
        {
            constexpr auto required_size = sizeof(TOKEN_ELEVATION);
            return_length.write(required_size);

            if (required_size > token_information_length)
            {
                return STATUS_BUFFER_TOO_SMALL;
            }

            c.emu.write_memory(token_information, TOKEN_ELEVATION{
                                                      .TokenIsElevated = 0,
                                                  });
            return STATUS_SUCCESS;
        }

        if (token_information_class == TokenIsAppContainer)
        {
            constexpr auto required_size = sizeof(ULONG);
            return_length.write(required_size);

            if (required_size > token_information_length)
            {
                return STATUS_BUFFER_TOO_SMALL;
            }

            emulator_object<ULONG>{c.emu, token_information}.write(0);
            return STATUS_SUCCESS;
        }

        if (token_information_class == TokenStatistics)
        {
            constexpr auto required_size = sizeof(TOKEN_STATISTICS);
            return_length.write(required_size);

            if (required_size > token_information_length)
            {
                return STATUS_BUFFER_TOO_SMALL;
            }

            c.emu.write_memory(token_information, TOKEN_STATISTICS{});

            return STATUS_SUCCESS;
        }

        if (token_information_class == TokenSecurityAttributes)
        {
            constexpr auto required_size = sizeof(TOKEN_SECURITY_ATTRIBUTES_INFORMATION);
            return_length.write(required_size);

            if (required_size > token_information_length)
            {
                return STATUS_BUFFER_TOO_SMALL;
            }

            c.emu.write_memory(token_information, TOKEN_SECURITY_ATTRIBUTES_INFORMATION{
                                                      .Version = 0,
                                                      .Reserved = {},
                                                      .AttributeCount = 0,
                                                      .Attribute = {},
                                                  });

            return STATUS_SUCCESS;
        }

        if (token_information_class == TokenIntegrityLevel)
        {
            constexpr auto required_size = sizeof(sid) + sizeof(TOKEN_MANDATORY_LABEL64);
            return_length.write(required_size);

            if (required_size > token_information_length)
            {
                return STATUS_BUFFER_TOO_SMALL;
            }

            TOKEN_MANDATORY_LABEL64 label{};
            label.Label.Attributes = 0;
            label.Label.Sid = token_information + sizeof(TOKEN_MANDATORY_LABEL64);

            emulator_object<TOKEN_MANDATORY_LABEL64>{c.emu, token_information}.write(label);
            c.emu.write_memory(token_information + sizeof(TOKEN_MANDATORY_LABEL64), sid, sizeof(sid));
            return STATUS_SUCCESS;
        }

        if (token_information_class == TokenBnoIsolation)
        {
            constexpr auto required_size = sizeof(TOKEN_BNO_ISOLATION_INFORMATION64);
            return_length.write(required_size);

            if (required_size > token_information_length)
            {
                return STATUS_BUFFER_TOO_SMALL;
            }

            c.emu.write_memory(token_information, TOKEN_BNO_ISOLATION_INFORMATION64{
                                                      .IsolationPrefix = 0,
                                                      .IsolationEnabled = FALSE,
                                                  });

            return STATUS_SUCCESS;
        }

        c.win_emu.log.error("Unsupported token info class: %X\n", token_information_class);
        c.emu.stop();
        return STATUS_NOT_SUPPORTED;
    }

    NTSTATUS handle_NtDxgkIsFeatureEnabled()
    {
        // puts("NtDxgkIsFeatureEnabled not supported");
        return STATUS_NOT_SUPPORTED;
    }

    NTSTATUS handle_NtQueryInstallUILanguage()
    {
        return STATUS_NOT_SUPPORTED;
    }

    NTSTATUS handle_NtUserDisplayConfigGetDeviceInfo()
    {
        // puts("NtUserDisplayConfigGetDeviceInfo not supported");
        return STATUS_NOT_SUPPORTED;
    }

    NTSTATUS handle_NtGdiInit(const syscall_context& c)
    {
        c.proc.peb.access([&](PEB64& peb) {
            if (!peb.GdiSharedHandleTable)
            {
                peb.GdiSharedHandleTable = reinterpret_cast<EmulatorTraits<Emu64>::PVOID*>(
                    c.proc.base_allocator.reserve<GDI_SHARED_MEMORY64>().ptr());
            }
        });

        return STATUS_WAIT_1;
    }

    NTSTATUS handle_NtGdiInit2(const syscall_context& c)
    {
        handle_NtGdiInit(c);
        return STATUS_NOT_SUPPORTED;
    }

    NTSTATUS handle_NtGetMUIRegistryInfo()
    {
        return STATUS_NOT_SUPPORTED;
    }

    NTSTATUS handle_NtUserRegisterWindowMessage()
    {
        return STATUS_NOT_SUPPORTED;
    }

    NTSTATUS handle_NtUserGetThreadState()
    {
        return STATUS_NOT_SUPPORTED;
    }

    NTSTATUS handle_NtIsUILanguageComitted()
    {
        return STATUS_NOT_SUPPORTED;
    }

    NTSTATUS handle_NtUpdateWnfStateData()
    {
        return STATUS_NOT_SUPPORTED;
    }

    NTSTATUS handle_NtGetNlsSectionPtr()
    {
        return STATUS_NOT_SUPPORTED;
    }

    NTSTATUS handle_NtAlpcSendWaitReceivePort(const syscall_context& c, const handle port_handle, const ULONG /*flags*/,
                                              const emulator_object<PORT_MESSAGE64> /*send_message*/,
                                              const emulator_object<ALPC_MESSAGE_ATTRIBUTES>
                                              /*send_message_attributes*/
                                              ,
                                              const emulator_object<PORT_MESSAGE64> receive_message,
                                              const emulator_object<EmulatorTraits<Emu64>::SIZE_T> /*buffer_length*/,
                                              const emulator_object<ALPC_MESSAGE_ATTRIBUTES>
                                              /*receive_message_attributes*/,
                                              const emulator_object<LARGE_INTEGER> /*timeout*/)
    {
        const auto* port = c.proc.ports.get(port_handle);
        if (!port)
        {
            return STATUS_INVALID_HANDLE;
        }

        if (port->name != u"\\Windows\\ApiPort")
        {
            c.win_emu.log.error("!!! BAD PORT");
            return STATUS_NOT_SUPPORTED;
        }

        // TODO: Fix this. This is broken and wrong.

        const emulator_object<PORT_DATA_ENTRY<EmulatorTraits<Emu64>>> data{c.emu, receive_message.value() + 0x48};
        const auto dest = data.read();
        const auto base = dest.Base;

        const auto value = base + 0x10;
        c.emu.write_memory(base + 8, &value, sizeof(value));

        return STATUS_SUCCESS;
    }

    NTSTATUS handle_NtInitializeNlsFiles(const syscall_context& c, const emulator_object<uint64_t> base_address,
                                         const emulator_object<LCID> default_locale_id,
                                         const emulator_object<LARGE_INTEGER> /*default_casing_table_size*/)
    {
        const auto locale_file = utils::io::read_file(R"(C:\Windows\System32\locale.nls)");
        if (locale_file.empty())
        {
            return STATUS_FILE_INVALID;
        }

        const auto size = page_align_up(locale_file.size());
        const auto base = c.emu.allocate_memory(size, memory_permission::read);
        c.emu.write_memory(base, locale_file.data(), locale_file.size());

        base_address.write(base);
        default_locale_id.write(0x407);

        return STATUS_SUCCESS;
    }

    NTSTATUS handle_NtContinue(const syscall_context& c, const emulator_object<CONTEXT64> thread_context,
                               const BOOLEAN /*raise_alert*/)
    {
        c.write_status = false;

        const auto context = thread_context.read();
        context_frame::restore(c.emu, context);

        return STATUS_SUCCESS;
    }

    NTSTATUS handle_NtTerminateProcess(const syscall_context& c, const handle process_handle, NTSTATUS exit_status)
    {
        if (process_handle == 0)
        {
            for (auto& thread : c.proc.threads | std::views::values)
            {
                if (&thread != c.proc.active_thread)
                {
                    thread.exit_status = exit_status;
                }
            }

            return STATUS_SUCCESS;
        }

        if (process_handle == CURRENT_PROCESS)
        {
            c.proc.exit_status = exit_status;
            c.emu.stop();
            return STATUS_SUCCESS;
        }

        return STATUS_NOT_SUPPORTED;
    }

    NTSTATUS handle_NtReadFile(const syscall_context& c, const handle file_handle, const uint64_t /*event*/,
                               const uint64_t /*apc_routine*/, const uint64_t /*apc_context*/,
                               const emulator_object<IO_STATUS_BLOCK<EmulatorTraits<Emu64>>> io_status_block,
                               const uint64_t buffer, const ULONG length,
                               const emulator_object<LARGE_INTEGER> /*byte_offset*/,
                               const emulator_object<ULONG> /*key*/)
    {
        const auto* f = c.proc.files.get(file_handle);
        if (!f)
        {
            return STATUS_INVALID_HANDLE;
        }

        std::string temp_buffer{};
        temp_buffer.resize(length);

        const auto bytes_read = fread(temp_buffer.data(), 1, temp_buffer.size(), f->handle);

        if (io_status_block)
        {
            IO_STATUS_BLOCK<EmulatorTraits<Emu64>> block{};
            block.Information = bytes_read;
            io_status_block.write(block);
        }

        c.emu.write_memory(buffer, temp_buffer.data(), temp_buffer.size());
        return STATUS_SUCCESS;
    }

    NTSTATUS handle_NtWriteFile(const syscall_context& c, const handle file_handle, const uint64_t /*event*/,
                                const uint64_t /*apc_routine*/, const uint64_t /*apc_context*/,
                                const emulator_object<IO_STATUS_BLOCK<EmulatorTraits<Emu64>>> io_status_block,
                                const uint64_t buffer, const ULONG length,
                                const emulator_object<LARGE_INTEGER> /*byte_offset*/,
                                const emulator_object<ULONG> /*key*/)
    {
        std::string temp_buffer{};
        temp_buffer.resize(length);
        c.emu.read_memory(buffer, temp_buffer.data(), temp_buffer.size());

        if (file_handle == STDOUT_HANDLE)
        {
            if (io_status_block)
            {
                IO_STATUS_BLOCK<EmulatorTraits<Emu64>> block{};
                block.Information = length;
                io_status_block.write(block);
            }

            if (!temp_buffer.ends_with("\n"))
            {
                temp_buffer.push_back('\n');
            }

            c.win_emu.on_stdout(temp_buffer);
            c.win_emu.log.info("%.*s", static_cast<int>(temp_buffer.size()), temp_buffer.data());

            return STATUS_SUCCESS;
        }

        const auto* f = c.proc.files.get(file_handle);
        if (!f)
        {
            return STATUS_INVALID_HANDLE;
        }

        const auto bytes_written = fwrite(temp_buffer.data(), 1, temp_buffer.size(), f->handle);

        if (io_status_block)
        {
            IO_STATUS_BLOCK<EmulatorTraits<Emu64>> block{};
            block.Information = bytes_written;
            io_status_block.write(block);
        }

        return STATUS_SUCCESS;
    }

    constexpr std::u16string map_mode(const ACCESS_MASK desired_access, const ULONG create_disposition)
    {
        std::u16string mode{};

        switch (create_disposition)
        {
        case FILE_CREATE:
        case FILE_SUPERSEDE:
            if (desired_access & GENERIC_WRITE)
            {
                mode = u"wb";
            }
            break;

        case FILE_OPEN:
        case FILE_OPEN_IF:
            if (desired_access & GENERIC_WRITE)
            {
                mode = u"r+b";
            }
            else if (desired_access & GENERIC_READ || desired_access & SYNCHRONIZE)
            {
                mode = u"rb";
            }
            break;

        case FILE_OVERWRITE:
        case FILE_OVERWRITE_IF:
            if (desired_access & GENERIC_WRITE)
            {
                mode = u"w+b";
            }
            break;

        default:
            mode = u"";
            break;
        }

        if (desired_access & FILE_APPEND_DATA)
        {
            mode = u"a+b";
        }

        return mode;
    }

    NTSTATUS handle_NtCreateFile(const syscall_context& c, const emulator_object<handle> file_handle,
                                 ACCESS_MASK desired_access,
                                 const emulator_object<OBJECT_ATTRIBUTES<EmulatorTraits<Emu64>>> object_attributes,
                                 const emulator_object<IO_STATUS_BLOCK<EmulatorTraits<Emu64>>> /*io_status_block*/,
                                 const emulator_object<LARGE_INTEGER> /*allocation_size*/, ULONG /*file_attributes*/,
                                 ULONG /*share_access*/, ULONG create_disposition, ULONG create_options,
                                 uint64_t ea_buffer, ULONG ea_length)
    {
        const auto attributes = object_attributes.read();
        auto filename =
            read_unicode_string(c.emu, reinterpret_cast<UNICODE_STRING<EmulatorTraits<Emu64>>*>(attributes.ObjectName));

        auto printer = utils::finally(
            [&] { c.win_emu.log.print(color::dark_gray, "--> Opening file: %s\n", u16_to_u8(filename).c_str()); });

        constexpr std::u16string_view device_prefix = u"\\Device\\";
        if (filename.starts_with(device_prefix))
        {
            const io_device_creation_data data{
                .buffer = ea_buffer,
                .length = ea_length,
            };

            auto device_name = filename.substr(device_prefix.size());
            io_device_container container{std::move(device_name), c.win_emu, data};

            const auto handle = c.proc.devices.store(std::move(container));
            file_handle.write(handle);

            return STATUS_SUCCESS;
        }

        handle root_handle{};
        root_handle.bits = attributes.RootDirectory;
        if (root_handle.value.is_pseudo && (filename == u"\\Reference" || filename == u"\\Connect"))
        {
            file_handle.write(root_handle);
            return STATUS_SUCCESS;
        }

        file f{};
        f.name = std::move(filename);

        if (attributes.RootDirectory)
        {
            const auto* root = c.proc.files.get(attributes.RootDirectory);
            if (!root)
            {
                return STATUS_INVALID_HANDLE;
            }

            f.name = root->name + f.name;
        }

        printer.cancel();

        if (f.name.ends_with(u"\\") || create_options & FILE_DIRECTORY_FILE)
        {
            c.win_emu.log.print(color::dark_gray, "--> Opening folder: %s\n", u16_to_u8(f.name).c_str());

            if (create_disposition & FILE_CREATE)
            {
                std::error_code ec{};
                std::filesystem::create_directory(f.name, ec);

                if (ec)
                {
                    return STATUS_ACCESS_DENIED;
                }
            }
            else if (!std::filesystem::is_directory(f.name))
            {
                return STATUS_OBJECT_NAME_NOT_FOUND;
            }

            const auto handle = c.proc.files.store(std::move(f));
            file_handle.write(handle);

            return STATUS_SUCCESS;
        }

        c.win_emu.log.print(color::dark_gray, "--> Opening file: %s\n", u16_to_u8(f.name).c_str());

        std::u16string mode = map_mode(desired_access, create_disposition);

        if (mode.empty())
        {
            return STATUS_NOT_SUPPORTED;
        }

        FILE* file{};

        const auto error = open_unicode(&file, f.name, mode);

        if (!file)
        {
            switch (error)
            {
            case ENOENT:
                return STATUS_OBJECT_NAME_NOT_FOUND;
            case EACCES:
                return STATUS_ACCESS_DENIED;
            case EISDIR:
                return STATUS_FILE_IS_A_DIRECTORY;
            default:
                return STATUS_NOT_SUPPORTED;
            }
        }

        f.handle = file;

        const auto handle = c.proc.files.store(std::move(f));
        file_handle.write(handle);

        return STATUS_SUCCESS;
    }

    NTSTATUS handle_NtQueryAttributesFile(
        const syscall_context& c, const emulator_object<OBJECT_ATTRIBUTES<EmulatorTraits<Emu64>>> object_attributes,
        const emulator_object<FILE_BASIC_INFORMATION> file_information)
    {
        if (!object_attributes)
        {
            return STATUS_INVALID_PARAMETER;
        }

        const auto attributes = object_attributes.read();
        if (!attributes.ObjectName)
        {
            return STATUS_INVALID_PARAMETER;
        }

        const auto filename = read_unicode_string(
            c.emu, emulator_object<UNICODE_STRING<EmulatorTraits<Emu64>>>{c.emu, attributes.ObjectName});
        const auto u8_filename = u16_to_u8(filename);

        struct _stat64 file_stat{};
        if (_stat64(u8_filename.c_str(), &file_stat) != 0)
        {
            return STATUS_OBJECT_NAME_NOT_FOUND;
        }

        file_information.access([&](FILE_BASIC_INFORMATION& info) {
            info.CreationTime = utils::convert_unix_to_windows_time(file_stat.st_atime);
            info.LastAccessTime = utils::convert_unix_to_windows_time(file_stat.st_atime);
            info.LastWriteTime = utils::convert_unix_to_windows_time(file_stat.st_mtime);
            info.ChangeTime = info.LastWriteTime;
            info.FileAttributes = FILE_ATTRIBUTE_NORMAL;
        });

        return STATUS_SUCCESS;
    }

    NTSTATUS handle_NtOpenFile(const syscall_context& c, const emulator_object<handle> file_handle,
                               const ACCESS_MASK desired_access,
                               const emulator_object<OBJECT_ATTRIBUTES<EmulatorTraits<Emu64>>> object_attributes,
                               const emulator_object<IO_STATUS_BLOCK<EmulatorTraits<Emu64>>> io_status_block,
                               const ULONG share_access, const ULONG open_options)
    {
        return handle_NtCreateFile(c, file_handle, desired_access, object_attributes, io_status_block, {c.emu}, 0,
                                   share_access, FILE_OPEN, open_options, 0, 0);
    }

    NTSTATUS handle_NtQueryObject(const syscall_context&, const handle /*handle*/,
                                  const OBJECT_INFORMATION_CLASS /*object_information_class*/,
                                  const emulator_pointer /*object_information*/,
                                  const ULONG /*object_information_length*/,
                                  const emulator_object<ULONG> /*return_length*/)
    {
        return STATUS_NOT_SUPPORTED;
    }

    NTSTATUS handle_NtQueryInformationJobObject()
    {
        return STATUS_NOT_SUPPORTED;
    }

    NTSTATUS handle_NtSetSystemInformation()
    {
        return STATUS_NOT_SUPPORTED;
    }

    NTSTATUS handle_NtAccessCheck()
    {
        return STATUS_NOT_SUPPORTED;
    }

    NTSTATUS handle_NtUserGetKeyboardLayout()
    {
        return STATUS_NOT_SUPPORTED;
    }

    NTSTATUS handle_NtRaiseHardError(const syscall_context& c, const NTSTATUS error_status,
                                     const ULONG /*number_of_parameters*/,
                                     const emulator_object<UNICODE_STRING<EmulatorTraits<Emu64>>>
                                     /*unicode_string_parameter_mask*/,
                                     const emulator_object<DWORD> /*parameters*/,
                                     const HARDERROR_RESPONSE_OPTION /*valid_response_option*/,
                                     const emulator_object<HARDERROR_RESPONSE> response)
    {
        if (response)
        {
            response.write(ResponseAbort);
        }

        c.proc.exit_status = error_status;
        c.proc.exception_rip = c.emu.read_instruction_pointer();
        c.emu.stop();

        return STATUS_SUCCESS;
    }

    NTSTATUS handle_NtRaiseException(const syscall_context& c,
                                     const emulator_object<EMU_EXCEPTION_RECORD<EmulatorTraits<Emu64>>>
                                     /*exception_record*/,
                                     const emulator_object<CONTEXT64> thread_context, const BOOLEAN handle_exception)
    {
        if (handle_exception)
        {
            c.win_emu.log.error("Unhandled exceptions not supported yet!");
            c.emu.stop();
            return STATUS_NOT_SUPPORTED;
        }

        c.proc.exception_rip = thread_context.read().Rip;
        c.emu.stop();

        return STATUS_SUCCESS;
    }

    NTSTATUS handle_NtOpenSemaphore(const syscall_context& c, const emulator_object<handle> semaphore_handle,
                                    const ACCESS_MASK /*desired_access*/,
                                    const emulator_object<OBJECT_ATTRIBUTES<EmulatorTraits<Emu64>>> object_attributes)
    {
        if (!object_attributes)
        {
            return STATUS_INVALID_PARAMETER;
        }

        const auto attributes = object_attributes.read();
        if (!attributes.ObjectName)
        {
            return STATUS_INVALID_PARAMETER;
        }

        const auto name = read_unicode_string(
            c.emu, emulator_object<UNICODE_STRING<EmulatorTraits<Emu64>>>{c.emu, attributes.ObjectName});
        if (name.empty())
        {
            return STATUS_INVALID_PARAMETER;
        }

        for (const auto& semaphore : c.proc.semaphores)
        {
            if (semaphore.second.name == name)
            {
                semaphore_handle.write(c.proc.semaphores.make_handle(semaphore.first));
                return STATUS_SUCCESS;
            }
        }

        return STATUS_OBJECT_NAME_NOT_FOUND;
    }

    NTSTATUS handle_NtCreateSemaphore(const syscall_context& c, const emulator_object<handle> semaphore_handle,
                                      const ACCESS_MASK /*desired_access*/,
                                      const emulator_object<OBJECT_ATTRIBUTES<EmulatorTraits<Emu64>>> object_attributes,
                                      const ULONG initial_count, const ULONG maximum_count)
    {
        semaphore s{};
        s.current_count = initial_count;
        s.max_count = maximum_count;

        if (object_attributes)
        {
            const auto attributes = object_attributes.read();
            if (attributes.ObjectName)
            {
                s.name = read_unicode_string(
                    c.emu, reinterpret_cast<UNICODE_STRING<EmulatorTraits<Emu64>>*>(attributes.ObjectName));
            }
        }

        if (!s.name.empty())
        {
            for (const auto& semaphore : c.proc.semaphores | std::views::values)
            {
                if (semaphore.name == s.name)
                {
                    return STATUS_OBJECT_NAME_EXISTS;
                }
            }
        }

        const auto handle = c.proc.semaphores.store(std::move(s));
        semaphore_handle.write(handle);

        return STATUS_SUCCESS;
    }

    NTSTATUS handle_NtAddAtomEx(const syscall_context& c, const uint64_t atom_name, const ULONG length,
                                const emulator_object<RTL_ATOM> atom, const ULONG /*flags*/)
    {
        std::wstring name{};
        name.resize(length / 2);

        c.emu.read_memory(atom_name, name.data(), length);

        uint16_t index = 0;
        if (!c.proc.atoms.empty())
        {
            auto i = c.proc.atoms.end();
            --i;
            index = i->first + 1;
        }

        std::optional<uint16_t> last_entry{};
        for (auto& entry : c.proc.atoms)
        {
            if (entry.second == name)
            {
                if (atom)
                {
                    atom.write(entry.first);
                    return STATUS_SUCCESS;
                }
            }

            if (entry.first > 0)
            {
                if (!last_entry)
                {
                    index = 0;
                }
                else
                {
                    const auto diff = entry.first - *last_entry;
                    if (diff > 1)
                    {
                        index = *last_entry + 1;
                    }
                }
            }

            last_entry = entry.first;
        }

        c.proc.atoms[index] = std::move(name);
        atom.write(index);
        return STATUS_SUCCESS;
    }

    NTSTATUS handle_NtUnmapViewOfSection(const syscall_context& c, const handle process_handle,
                                         const uint64_t base_address)
    {
        if (process_handle != CURRENT_PROCESS)
        {
            return STATUS_NOT_SUPPORTED;
        }

        const auto* mod = c.proc.mod_manager.find_by_address(base_address);
        if (!mod)
        {
            c.win_emu.log.error("Unmapping non-module section not supported!");
            c.emu.stop();
            return STATUS_NOT_SUPPORTED;
        }

        if (c.proc.mod_manager.unmap(base_address))
        {
            return STATUS_SUCCESS;
        }

        return STATUS_INVALID_PARAMETER;
    }

    NTSTATUS handle_NtUnmapViewOfSectionEx(const syscall_context& c, const handle process_handle,
                                           const uint64_t base_address, const ULONG /*flags*/)
    {
        return handle_NtUnmapViewOfSection(c, process_handle, base_address);
    }

    NTSTATUS handle_NtCreateThreadEx(const syscall_context& c, const emulator_object<handle> thread_handle,
                                     const ACCESS_MASK /*desired_access*/,
                                     const emulator_object<OBJECT_ATTRIBUTES<EmulatorTraits<Emu64>>>
                                     /*object_attributes*/,
                                     const handle process_handle, const uint64_t start_routine, const uint64_t argument,
                                     const ULONG /*create_flags*/, const EmulatorTraits<Emu64>::SIZE_T /*zero_bits*/,
                                     const EmulatorTraits<Emu64>::SIZE_T stack_size,
                                     const EmulatorTraits<Emu64>::SIZE_T /*maximum_stack_size*/,
                                     const emulator_object<PS_ATTRIBUTE_LIST<EmulatorTraits<Emu64>>> attribute_list)
    {
        if (process_handle != CURRENT_PROCESS)
        {
            return STATUS_NOT_SUPPORTED;
        }

        const auto h = c.proc.create_thread(c.emu, start_routine, argument, stack_size);
        thread_handle.write(h);

        if (!attribute_list)
        {
            return STATUS_SUCCESS;
        }

        const auto* thread = c.proc.threads.get(h);

        const emulator_object<PS_ATTRIBUTE<EmulatorTraits<Emu64>>> attributes{
            c.emu, attribute_list.value() + offsetof(PS_ATTRIBUTE_LIST<EmulatorTraits<Emu64>>, Attributes)};

        const auto total_length = attribute_list.read().TotalLength;

        constexpr auto entry_size = sizeof(PS_ATTRIBUTE<EmulatorTraits<Emu64>>);
        constexpr auto header_size = sizeof(PS_ATTRIBUTE_LIST<EmulatorTraits<Emu64>>) - entry_size;
        const auto attribute_count = (total_length - header_size) / entry_size;

        for (size_t i = 0; i < attribute_count; ++i)
        {
            attributes.access(
                [&](const PS_ATTRIBUTE<EmulatorTraits<Emu64>>& attribute) {
                    const auto type = attribute.Attribute & ~PS_ATTRIBUTE_THREAD;

                    if (type == PsAttributeClientId)
                    {
                        const auto client_id = thread->teb->read().ClientId;
                        write_attribute(c.emu, attribute, client_id);
                    }
                    else if (type == PsAttributeTebAddress)
                    {
                        write_attribute(c.emu, attribute, thread->teb->ptr());
                    }
                    else
                    {
                        c.win_emu.log.error("Unsupported thread attribute type: %" PRIx64 "\n", type);
                    }
                },
                i);
        }

        return STATUS_SUCCESS;
    }

    NTSTATUS handle_NtQueryDebugFilterState()
    {
        return FALSE;
    }

    NTSTATUS handle_NtUserGetDpiForCurrentProcess()
    {
        return 96;
    }

    NTSTATUS handle_NtUserGetDCEx()
    {
        return 1;
    }

    NTSTATUS handle_NtUserModifyUserStartupInfoFlags()
    {
        return STATUS_SUCCESS;
    }

    bool is_awaitable_object_type(const handle h)
    {
        return h.value.type == handle_types::thread    //
               || h.value.type == handle_types::mutant //
               || h.value.type == handle_types::event;
    }

    NTSTATUS handle_NtWaitForMultipleObjects(const syscall_context& c, const ULONG count,
                                             const emulator_object<handle> handles, const WAIT_TYPE wait_type,
                                             const BOOLEAN alertable, const emulator_object<LARGE_INTEGER> timeout)
    {
        if (alertable)
        {
            c.win_emu.log.print(color::gray, "Alertable NtWaitForMultipleObjects not supported yet!\n");
        }

        if (wait_type != WaitAny && wait_type != WaitAll)
        {
            c.win_emu.log.error("Wait type not supported!");
            c.emu.stop();
            return STATUS_NOT_SUPPORTED;
        }

        auto& t = c.win_emu.current_thread();
        t.await_objects.clear();
        t.await_any = wait_type == WaitAny;

        for (ULONG i = 0; i < count; ++i)
        {
            const auto h = handles.read(i);

            if (!is_awaitable_object_type(h))
            {
                c.win_emu.log.print(color::gray, "Unsupported handle type for NtWaitForMultipleObjects: %d!\n",
                                    h.value.type);
                return STATUS_NOT_SUPPORTED;
            }
        }

        if (timeout.value() && !t.await_time.has_value())
        {
            t.await_time = utils::convert_delay_interval_to_time_point(timeout.read());
        }

        c.win_emu.yield_thread();
        return STATUS_SUCCESS;
    }

    NTSTATUS handle_NtWaitForSingleObject(const syscall_context& c, const handle h, const BOOLEAN alertable,
                                          const emulator_object<LARGE_INTEGER> timeout)
    {
        if (alertable)
        {
            c.win_emu.log.print(color::gray, "Alertable NtWaitForSingleObject not supported yet!\n");
        }

        if (!is_awaitable_object_type(h))
        {
            c.win_emu.log.print(color::gray, "Unsupported handle type for NtWaitForSingleObject: %d!\n", h.value.type);
            return STATUS_NOT_SUPPORTED;
        }

        auto& t = c.win_emu.current_thread();
        t.await_objects = {h};
        t.await_any = false;

        if (timeout.value() && !t.await_time.has_value())
        {
            t.await_time = utils::convert_delay_interval_to_time_point(timeout.read());
        }

        c.win_emu.yield_thread();
        return STATUS_SUCCESS;
    }

    NTSTATUS handle_NtTerminateThread(const syscall_context& c, const handle thread_handle, const NTSTATUS exit_status)
    {
        auto* thread = !thread_handle.bits ? c.proc.active_thread : c.proc.threads.get(thread_handle);

        if (!thread)
        {
            return STATUS_INVALID_HANDLE;
        }

        thread->exit_status = exit_status;
        if (thread == c.proc.active_thread)
        {
            c.win_emu.yield_thread();
        }

        return STATUS_SUCCESS;
    }

    NTSTATUS handle_NtDelayExecution(const syscall_context& c, const BOOLEAN alertable,
                                     const emulator_object<LARGE_INTEGER> delay_interval)
    {
        if (alertable)
        {
            c.win_emu.log.error("Alertable NtDelayExecution not supported yet!");
            c.emu.stop();
            return STATUS_NOT_SUPPORTED;
        }

        auto& t = c.win_emu.current_thread();
        t.await_time = utils::convert_delay_interval_to_time_point(delay_interval.read());

        c.win_emu.yield_thread();

        return STATUS_SUCCESS;
    }

    NTSTATUS handle_NtAlertThreadByThreadId(const syscall_context& c, const uint64_t thread_id)
    {
        for (auto& t : c.proc.threads | std::views::values)
        {
            if (t.id == thread_id)
            {
                t.alerted = true;
                return STATUS_SUCCESS;
            }
        }

        return STATUS_INVALID_HANDLE;
    }

    NTSTATUS handle_NtAlertThreadByThreadIdEx(const syscall_context& c, const uint64_t thread_id,
                                              const emulator_object<EMU_RTL_SRWLOCK<EmulatorTraits<Emu64>>> lock)
    {
        if (lock.value())
        {
            c.win_emu.log.print(color::gray, "NtAlertThreadByThreadIdEx with lock not supported yet!");
            // c.emu.stop();
            // return STATUS_NOT_SUPPORTED;
        }

        return handle_NtAlertThreadByThreadId(c, thread_id);
    }

    NTSTATUS handle_NtWaitForAlertByThreadId(const syscall_context& c, const uint64_t,
                                             const emulator_object<LARGE_INTEGER> timeout)
    {
        auto& t = c.win_emu.current_thread();
        t.waiting_for_alert = true;

        if (timeout.value() && !t.await_time.has_value())
        {
            t.await_time = utils::convert_delay_interval_to_time_point(timeout.read());
        }

        c.win_emu.yield_thread();

        return STATUS_SUCCESS;
    }

    NTSTATUS handle_NtGetCurrentProcessorNumberEx(const syscall_context&,
                                                  const emulator_object<PROCESSOR_NUMBER> processor_number)
    {
        constexpr PROCESSOR_NUMBER number{};
        processor_number.write(number);
        return STATUS_SUCCESS;
    }

    NTSTATUS handle_NtSetInformationVirtualMemory(const syscall_context&)
    {
        return STATUS_NOT_SUPPORTED;
    }

    NTSTATUS handle_NtGetContextThread(const syscall_context& c, const handle thread_handle,
                                       const emulator_object<CONTEXT64> thread_context)
    {
        const auto* thread = thread_handle == CURRENT_THREAD ? c.proc.active_thread : c.proc.threads.get(thread_handle);

        if (!thread)
        {
            return STATUS_INVALID_HANDLE;
        }

        c.proc.active_thread->save(c.emu);
        const auto _ = utils::finally([&] { c.proc.active_thread->restore(c.emu); });

        thread->restore(c.emu);

        thread_context.access([&](CONTEXT64& context) {
            if (context.ContextFlags & CONTEXT_DEBUG_REGISTERS_64)
            {
                c.win_emu.log.print(color::pink, "--> Reading debug registers!\n");
            }

            context_frame::save(c.emu, context);
        });

        return STATUS_SUCCESS;
    }

    NTSTATUS handle_NtYieldExecution(const syscall_context& c)
    {
        c.win_emu.yield_thread();
        return STATUS_SUCCESS;
    }
    typedef struct _UNICODE_STRING
    {
        USHORT Length;
        USHORT MaximumLength;
        PWSTR Buffer;
    } UNICODE_STRING;
    typedef UNICODE_STRING* PUNICODE_STRING;
    typedef struct _CLSMENUNAME
    {
        LPSTR pszClientAnsiMenuName;
        LPWSTR pwszClientUnicodeMenuName;
        PUNICODE_STRING pusMenuName;
    } CLSMENUNAME, *PCLSMENUNAME;
<<<<<<< HEAD

=======
  
>>>>>>> fe58422f
    NTSTATUS handle_NtUserRegisterClassExWOW(const syscall_context& c, const emulator_object<WNDCLASSEXW> lpwcx,
                                             emulator_object<UNICODE_STRING> pustrClassName,
                                             emulator_object<UNICODE_STRING> ClsNVersion,
                                             emulator_object<CLSMENUNAME> pClassMenuName)
    {
        WNDCLASSEXW wndClassEx = lpwcx.read();
        int index = 0;

        std::wstring name{};
<<<<<<< HEAD
        std::wstring tempString;
=======
        std::wstring tempString; 
>>>>>>> fe58422f
        int i = 0;

        while (true)
        {
            const auto character = c.emu.read_memory<wchar_t>(wndClassEx.lpszClassName + i);

<<<<<<< HEAD
=======

>>>>>>> fe58422f
            if (character == L'\0')
            {
                break;
            }
            tempString += character;
            i++;
        }

        name = tempString.c_str();

        if (!c.proc.atoms.empty())
        {
            auto i = c.proc.atoms.end();
            --i;
            index = i->first + 1;
        }

        std::optional<uint16_t> last_entry{};
        for (auto& entry : c.proc.atoms)
        {
            if (entry.second == name)
            {
                return entry.first;
<<<<<<< HEAD
=======

>>>>>>> fe58422f
            }

            if (entry.first > 0)
            {
                if (!last_entry)
                {
                    index = 0;
                }
                else
                {
                    const auto diff = entry.first - *last_entry;
                    if (diff > 1)
                    {
                        index = *last_entry + 1;
                    }
                }
            }

            last_entry = entry.first;
        }
<<<<<<< HEAD
        c.win_emu.log.print(color::gray, "Full ClassName: %ls , atom : %u\n", name.c_str(), index);
=======
        c.win_emu.log.print(color::gray, "Full ClassName: %ls , atom : %u\n", name.c_str(),index);
>>>>>>> fe58422f
        c.proc.atoms[index] = std::move(name);

        return index;
    }
<<<<<<< HEAD
=======

>>>>>>> fe58422f
}

void syscall_dispatcher::add_handlers(std::map<std::string, syscall_handler>& handler_mapping)
{
#define add_handler(syscall)                                                  \
    do                                                                        \
    {                                                                         \
        handler_mapping[#syscall] = make_syscall_handler<handle_##syscall>(); \
    } while (0)

    add_handler(NtSetInformationThread);
    add_handler(NtSetEvent);
    add_handler(NtClose);
    add_handler(NtOpenKey);
    add_handler(NtAllocateVirtualMemory);
    add_handler(NtQueryInformationProcess);
    add_handler(NtSetInformationProcess);
    add_handler(NtSetInformationVirtualMemory);
    add_handler(NtFreeVirtualMemory);
    add_handler(NtQueryVirtualMemory);
    add_handler(NtOpenThreadToken);
    add_handler(NtOpenThreadTokenEx);
    add_handler(NtQueryPerformanceCounter);
    add_handler(NtQuerySystemInformation);
    add_handler(NtCreateEvent);
    add_handler(NtProtectVirtualMemory);
    add_handler(NtOpenDirectoryObject);
    add_handler(NtTraceEvent);
    add_handler(NtAllocateVirtualMemoryEx);
    add_handler(NtCreateIoCompletion);
    add_handler(NtCreateWaitCompletionPacket);
    add_handler(NtCreateWorkerFactory);
    add_handler(NtManageHotPatch);
    add_handler(NtOpenSection);
    add_handler(NtMapViewOfSection);
    add_handler(NtOpenSymbolicLinkObject);
    add_handler(NtQuerySymbolicLinkObject);
    add_handler(NtQuerySystemInformationEx);
    add_handler(NtOpenFile);
    add_handler(NtQueryVolumeInformationFile);
    add_handler(NtApphelpCacheControl);
    add_handler(NtCreateSection);
    add_handler(NtConnectPort);
    add_handler(NtCreateFile);
    add_handler(NtDeviceIoControlFile);
    add_handler(NtQueryWnfStateData);
    add_handler(NtOpenProcessToken);
    add_handler(NtOpenProcessTokenEx);
    add_handler(NtQuerySecurityAttributesToken);
    add_handler(NtQueryLicenseValue);
    add_handler(NtTestAlert);
    add_handler(NtContinue);
    add_handler(NtTerminateProcess);
    add_handler(NtWriteFile);
    add_handler(NtRaiseHardError);
    add_handler(NtCreateSemaphore);
    add_handler(NtOpenSemaphore);
    add_handler(NtReadVirtualMemory);
    add_handler(NtQueryInformationToken);
    add_handler(NtDxgkIsFeatureEnabled);
    add_handler(NtAddAtomEx);
    add_handler(NtInitializeNlsFiles);
    add_handler(NtUnmapViewOfSection);
    add_handler(NtUnmapViewOfSectionEx);
    add_handler(NtDuplicateObject);
    add_handler(NtQueryInformationThread);
    add_handler(NtQueryWnfStateNameInformation);
    add_handler(NtAlpcSendWaitReceivePort);
    add_handler(NtGdiInit);
    add_handler(NtGdiInit2);
    add_handler(NtUserGetThreadState);
    add_handler(NtOpenKeyEx);
    add_handler(NtUserDisplayConfigGetDeviceInfo);
    add_handler(NtOpenEvent);
    add_handler(NtGetMUIRegistryInfo);
    add_handler(NtIsUILanguageComitted);
    add_handler(NtQueryInstallUILanguage);
    add_handler(NtUpdateWnfStateData);
    add_handler(NtRaiseException);
    add_handler(NtQueryInformationJobObject);
    add_handler(NtSetSystemInformation);
    add_handler(NtQueryInformationFile);
    add_handler(NtCreateThreadEx);
    add_handler(NtQueryDebugFilterState);
    add_handler(NtWaitForSingleObject);
    add_handler(NtTerminateThread);
    add_handler(NtDelayExecution);
    add_handler(NtWaitForAlertByThreadId);
    add_handler(NtAlertThreadByThreadIdEx);
    add_handler(NtAlertThreadByThreadId);
    add_handler(NtReadFile);
    add_handler(NtSetInformationFile);
    add_handler(NtUserRegisterWindowMessage);
    add_handler(NtQueryValueKey);
    add_handler(NtQueryKey);
    add_handler(NtGetNlsSectionPtr);
    add_handler(NtAccessCheck);
    add_handler(NtCreateKey);
    add_handler(NtNotifyChangeKey);
    add_handler(NtGetCurrentProcessorNumberEx);
    add_handler(NtQueryObject);
    add_handler(NtQueryAttributesFile);
    add_handler(NtWaitForMultipleObjects);
    add_handler(NtCreateMutant);
    add_handler(NtReleaseMutant);
    add_handler(NtDuplicateToken);
    add_handler(NtQueryTimerResolution);
    add_handler(NtSetInformationKey);
    add_handler(NtUserGetKeyboardLayout);
    add_handler(NtQueryDirectoryFileEx);
    add_handler(NtUserSystemParametersInfo);
    add_handler(NtGetContextThread);
    add_handler(NtYieldExecution);
    add_handler(NtUserModifyUserStartupInfoFlags);
    add_handler(NtUserGetDCEx);
    add_handler(NtUserGetDpiForCurrentProcess);
    add_handler(NtUserRegisterClassExWOW);
#undef add_handler
}<|MERGE_RESOLUTION|>--- conflicted
+++ resolved
@@ -3426,11 +3426,7 @@
         LPWSTR pwszClientUnicodeMenuName;
         PUNICODE_STRING pusMenuName;
     } CLSMENUNAME, *PCLSMENUNAME;
-<<<<<<< HEAD
-
-=======
   
->>>>>>> fe58422f
     NTSTATUS handle_NtUserRegisterClassExWOW(const syscall_context& c, const emulator_object<WNDCLASSEXW> lpwcx,
                                              emulator_object<UNICODE_STRING> pustrClassName,
                                              emulator_object<UNICODE_STRING> ClsNVersion,
@@ -3440,21 +3436,14 @@
         int index = 0;
 
         std::wstring name{};
-<<<<<<< HEAD
-        std::wstring tempString;
-=======
         std::wstring tempString; 
->>>>>>> fe58422f
         int i = 0;
 
         while (true)
         {
             const auto character = c.emu.read_memory<wchar_t>(wndClassEx.lpszClassName + i);
 
-<<<<<<< HEAD
-=======
-
->>>>>>> fe58422f
+
             if (character == L'\0')
             {
                 break;
@@ -3478,10 +3467,7 @@
             if (entry.second == name)
             {
                 return entry.first;
-<<<<<<< HEAD
-=======
-
->>>>>>> fe58422f
+
             }
 
             if (entry.first > 0)
@@ -3502,19 +3488,12 @@
 
             last_entry = entry.first;
         }
-<<<<<<< HEAD
-        c.win_emu.log.print(color::gray, "Full ClassName: %ls , atom : %u\n", name.c_str(), index);
-=======
         c.win_emu.log.print(color::gray, "Full ClassName: %ls , atom : %u\n", name.c_str(),index);
->>>>>>> fe58422f
         c.proc.atoms[index] = std::move(name);
 
         return index;
     }
-<<<<<<< HEAD
-=======
-
->>>>>>> fe58422f
+
 }
 
 void syscall_dispatcher::add_handlers(std::map<std::string, syscall_handler>& handler_mapping)
