--- conflicted
+++ resolved
@@ -357,7 +357,7 @@
 			const auto tls_index = c.emu.read_memory<ULONG>(thread_information);
 			const auto teb = thread->teb->read();
 
-			auto* tls_vector = static_cast<PVOID*>(teb.ThreadLocalStoragePointer);
+			auto* tls_vector = teb.ThreadLocalStoragePointer;
 			c.emu.write_memory<void*>(tls_vector + tls_index, nullptr);
 
 			return STATUS_SUCCESS;
@@ -463,16 +463,16 @@
 
 	NTSTATUS handle_NtCreateMutant(const syscall_context& c, const emulator_object<handle> mutant_handle,
 	                               const ACCESS_MASK /*desired_access*/,
-	                               const emulator_object<OBJECT_ATTRIBUTES> object_attributes,
+	                               const emulator_object<OBJECT_ATTRIBUTES<EmulatorTraits<Emu64>>> object_attributes,
 	                               const BOOLEAN initial_owner)
 	{
-		std::wstring name{};
+		std::u16string name{};
 		if (object_attributes)
 		{
 			const auto attributes = object_attributes.read();
 			if (attributes.ObjectName)
 			{
-				name = read_unicode_string(c.emu, attributes.ObjectName);
+				name = read_unicode_string(c.emu, emulator_object<UNICODE_STRING<EmulatorTraits<Emu64>>>{c.emu, attributes.ObjectName});
 			}
 		}
 
@@ -597,13 +597,8 @@
 	{
 		const auto attributes = object_attributes.read();
 
-<<<<<<< HEAD
 		auto filename = read_unicode_string(c.emu, reinterpret_cast<UNICODE_STRING<EmulatorTraits<Emu64>>*>(attributes.ObjectName));
-		c.win_emu.logger.print(color::gray, "Opening section: %S\n", filename.c_str());
-=======
-		auto filename = read_unicode_string(c.emu, attributes.ObjectName);
 		c.win_emu.logger.print(color::dark_gray, "--> Opening section: %S\n", filename.c_str());
->>>>>>> 38f2f13f
 
 		if (filename == u"\\Windows\\SharedSection")
 		{
@@ -618,14 +613,9 @@
 			return STATUS_NOT_SUPPORTED;
 		}
 
-<<<<<<< HEAD
-		filename = u"C:\\WINDOWS\\System32\\" + filename;
-		if (!std::filesystem::exists(filename))
-=======
 		utils::string::to_lower_inplace(filename);
 
 		for (auto& section_entry : c.proc.sections)
->>>>>>> 38f2f13f
 		{
 			if (section_entry.second.is_image() && section_entry.second.name == filename)
 			{
@@ -676,23 +666,19 @@
 			});
 
 
-<<<<<<< HEAD
-			const emulator_object<UNICODE_STRING<EmulatorTraits<Emu64>>> sysdir_obj{c.emu, obj_address + windir_obj.size()};
+			const emulator_object<UNICODE_STRING<EmulatorTraits<Emu64>>> sysdir_obj{c.emu, windir_obj.value() + windir_obj.size()};
 			sysdir_obj.access([&](UNICODE_STRING<EmulatorTraits<Emu64>>& ucs)
-=======
-			const emulator_object<UNICODE_STRING> sysdir_obj{c.emu, windir_obj.value() + windir_obj.size()};
-			sysdir_obj.access([&](UNICODE_STRING& ucs)
->>>>>>> 38f2f13f
+
 			{
 				c.proc.base_allocator.make_unicode_string(ucs, u"C:\\WINDOWS\\System32");
 				ucs.Buffer = ucs.Buffer - obj_address;
 			});
 
-			const emulator_object<UNICODE_STRING> base_dir_obj{c.emu, sysdir_obj.value() + sysdir_obj.size()};
-			base_dir_obj.access([&](UNICODE_STRING& ucs)
-			{
-				c.proc.base_allocator.make_unicode_string(ucs, L"\\Sessions\\1\\BaseNamedObjects");
-				ucs.Buffer = reinterpret_cast<wchar_t*>(reinterpret_cast<uint64_t>(ucs.Buffer) - obj_address);
+			const emulator_object<UNICODE_STRING<EmulatorTraits<Emu64>>> base_dir_obj{c.emu, sysdir_obj.value() + sysdir_obj.size()};
+			base_dir_obj.access([&](UNICODE_STRING<EmulatorTraits<Emu64>>& ucs)
+			{
+				c.proc.base_allocator.make_unicode_string(ucs, u"\\Sessions\\1\\BaseNamedObjects");
+				ucs.Buffer = ucs.Buffer - obj_address;
 			});
 
 			if (view_size)
@@ -719,7 +705,7 @@
 				return STATUS_FILE_INVALID;
 			}
 
-			std::wstring wide_name(binary->name.begin(), binary->name.end());
+			std::u16string wide_name(binary->name.begin(), binary->name.end());
 			section_entry->name = utils::string::to_lower_consume(wide_name);
 
 			if (view_size.value())
@@ -1506,7 +1492,7 @@
 	}
 
 	template <typename T>
-	NTSTATUS handle_file_enumeration(const syscall_context& c, const emulator_object<IO_STATUS_BLOCK> io_status_block,
+	NTSTATUS handle_file_enumeration(const syscall_context& c, const emulator_object<IO_STATUS_BLOCK<EmulatorTraits<Emu64>>> io_status_block,
 	                                 const uint64_t file_information, const uint32_t length, const ULONG query_flags,
 	                                 file* f)
 	{
@@ -1540,7 +1526,7 @@
 			{
 				if (current_offset == 0)
 				{
-					IO_STATUS_BLOCK block{};
+					IO_STATUS_BLOCK<EmulatorTraits<Emu64>> block{};
 					block.Information = end_offset;
 					io_status_block.write(block);
 
@@ -1582,7 +1568,7 @@
 			enum_state.current_index = current_index;
 		}
 
-		IO_STATUS_BLOCK block{};
+		IO_STATUS_BLOCK<EmulatorTraits<Emu64>> block{};
 		block.Information = current_offset;
 		io_status_block.write(block);
 
@@ -1593,10 +1579,10 @@
 	                                       const handle /*event_handle*/,
 	                                       const emulator_pointer /*PIO_APC_ROUTINE*/ /*apc_routine*/,
 	                                       const emulator_pointer /*apc_context*/,
-	                                       const emulator_object<IO_STATUS_BLOCK> io_status_block,
+	                                       const emulator_object<IO_STATUS_BLOCK<EmulatorTraits<Emu64>>> io_status_block,
 	                                       const uint64_t file_information, const uint32_t length,
 	                                       const uint32_t info_class, const ULONG query_flags,
-	                                       const emulator_object<UNICODE_STRING> /*file_name*/)
+	                                       const emulator_object<UNICODE_STRING<EmulatorTraits<Emu64>>> /*file_name*/)
 	{
 		auto* f = c.proc.files.get(file_handle);
 		if (!f || !f->is_directory())
@@ -1645,7 +1631,7 @@
 
 			if (io_status_block)
 			{
-				IO_STATUS_BLOCK block{};
+				IO_STATUS_BLOCK<EmulatorTraits<Emu64>> block{};
 				block.Information = sizeof(FILE_NAME_INFORMATION) + required_length;
 				io_status_block.write(block);
 			}
@@ -1727,38 +1713,6 @@
 
 		return STATUS_NOT_SUPPORTED;
 	}
-
-	struct THREAD_TLS_INFO
-	{
-		ULONG Flags;
-
-		union
-		{
-			PVOID* TlsVector;
-			PVOID TlsModulePointer;
-		};
-
-		ULONG_PTR ThreadId;
-	};
-
-	static_assert(sizeof(THREAD_TLS_INFO) == 0x18);
-
-	struct PROCESS_TLS_INFO
-	{
-		ULONG Unknown;
-		PROCESS_TLS_INFORMATION_TYPE TlsRequest;
-		ULONG ThreadDataCount;
-
-		union
-		{
-			ULONG TlsIndex;
-			ULONG TlsVectorLength;
-		};
-
-		THREAD_TLS_INFO ThreadData[1];
-	};
-
-	static_assert(sizeof(PROCESS_TLS_INFO) - sizeof(THREAD_TLS_INFO) == 0x10);
 
 	NTSTATUS handle_NtSetInformationProcess(const syscall_context& c, const handle process_handle,
 	                                        const uint32_t info_class, const uint64_t process_information,
@@ -1811,11 +1765,11 @@
 
 				entry.Flags = 2;
 
-				thread_iterator->second.teb->access([&](TEB& teb)
+				thread_iterator->second.teb->access([&](TEB64& teb)
 				{
-					entry.ThreadId = reinterpret_cast<ULONG_PTR>(teb.ClientId.UniqueThread);
-
-					const auto tls_vector = static_cast<PVOID*>(teb.ThreadLocalStoragePointer);
+					entry.ThreadId = teb.ClientId.UniqueThread;
+
+					const auto tls_vector = teb.ThreadLocalStoragePointer;
 
 					if (tls_info.TlsRequest == ProcessTlsReplaceIndex)
 					{
@@ -1836,7 +1790,7 @@
 							c.emu.write_memory<void*>(new_tls_vector + index, old_entry);
 						}
 
-						teb.ThreadLocalStoragePointer = new_tls_vector;
+						teb.ThreadLocalStoragePointer =new_tls_vector;
 						entry.TlsVector = tls_vector;
 					}
 				});
@@ -1917,7 +1871,7 @@
 			return STATUS_SUCCESS;
 		}
 
-		if (object_name == L"\\Sessions\\1\\BaseNamedObjects")
+		if (object_name == u"\\Sessions\\1\\BaseNamedObjects")
 		{
 			directory_handle.write(BASE_NAMED_OBJECTS_DIRECTORY);
 			return STATUS_SUCCESS;
@@ -2064,11 +2018,7 @@
 
 	NTSTATUS handle_NtCreateSection(const syscall_context& c, const emulator_object<handle> section_handle,
 	                                const ACCESS_MASK /*desired_access*/,
-<<<<<<< HEAD
-	                                const emulator_object<OBJECT_ATTRIBUTES<EmulatorTraits<Emu64>>> /*object_attributes*/,
-=======
-	                                const emulator_object<OBJECT_ATTRIBUTES> object_attributes,
->>>>>>> 38f2f13f
+	                                const emulator_object<OBJECT_ATTRIBUTES<EmulatorTraits<Emu64>>> object_attributes,
 	                                const emulator_object<ULARGE_INTEGER> maximum_size,
 	                                const ULONG section_page_protection, const ULONG allocation_attributes,
 	                                const handle file_handle)
@@ -2089,7 +2039,7 @@
 			const auto attributes = object_attributes.read();
 			if (attributes.ObjectName)
 			{
-				const auto name = read_unicode_string(c.emu, attributes.ObjectName);
+				const auto name = read_unicode_string(c.emu, reinterpret_cast<UNICODE_STRING<EmulatorTraits<Emu64>>*>(attributes.ObjectName));
 				c.win_emu.logger.print(color::dark_gray, "--> Section with name %S\n", name.c_str());
 				s.name = std::move(name);
 			}
@@ -2291,7 +2241,7 @@
 
 	NTSTATUS handle_NtDuplicateToken(const syscall_context&, const handle existing_token_handle,
 	                                 ACCESS_MASK /*desired_access*/,
-	                                 const emulator_object<OBJECT_ATTRIBUTES> /*object_attributes*/,
+	                                 const emulator_object<OBJECT_ATTRIBUTES<EmulatorTraits<Emu64>>> /*object_attributes*/,
 	                                 const BOOLEAN /*effective_only*/, const TOKEN_TYPE type,
 	                                 const emulator_object<handle> new_token_handle)
 	{
@@ -2448,9 +2398,6 @@
 			return STATUS_SUCCESS;
 		}
 
-<<<<<<< HEAD
-		printf("Unsupported token info class: %X\n", token_information_class);
-=======
 		if (token_information_class == TokenStatistics)
 		{
 			constexpr auto required_size = sizeof(TOKEN_STATISTICS);
@@ -2521,8 +2468,7 @@
 			return STATUS_SUCCESS;
 		}
 
-		printf("Unsupported token info class: %lX\n", token_information_class);
->>>>>>> 38f2f13f
+		printf("Unsupported token info class: %X\n", token_information_class);
 		c.emu.stop();
 		return STATUS_NOT_SUPPORTED;
 	}
@@ -2617,13 +2563,9 @@
 			return STATUS_NOT_SUPPORTED;
 		}
 
-<<<<<<< HEAD
+		// TODO: Fix this. This is broken and wrong.
+
 		const emulator_object<PORT_DATA_ENTRY<EmulatorTraits<Emu64>>> data{c.emu, receive_message.value() + 0x48};
-=======
-		// TODO: Fix this. This is broken and wrong.
-
-		const emulator_object<PORT_DATA_ENTRY> data{c.emu, receive_message.value() + 0x48};
->>>>>>> 38f2f13f
 		const auto dest = data.read();
 		const auto base = dest.Base;
 
@@ -2905,14 +2847,14 @@
 
 		std::u16string mode = map_mode(desired_access, create_disposition);
 
-		if (mode.length() == 0 || mode == u"")
+		if (mode.empty())
 		{
 			return STATUS_NOT_SUPPORTED;
 		}
 
 		FILE* file{};
 
-		const auto error = open_unicode(&file, f.name.c_str(), mode.c_str());
+		const auto error = open_unicode(&file, f.name, mode);
 
 		if (!file)
 		{
@@ -2938,7 +2880,7 @@
 	}
 
 	NTSTATUS handle_NtQueryAttributesFile(const syscall_context& c,
-	                                      const emulator_object<OBJECT_ATTRIBUTES> object_attributes,
+	                                      const emulator_object<OBJECT_ATTRIBUTES<EmulatorTraits<Emu64>>> object_attributes,
 	                                      const emulator_object<FILE_BASIC_INFORMATION> file_information)
 	{
 		if (!object_attributes)
@@ -2952,10 +2894,15 @@
 			return STATUS_INVALID_PARAMETER;
 		}
 
-		const auto filename = read_unicode_string(c.emu, attributes.ObjectName);
+		const auto filename = read_unicode_string(c.emu, emulator_object<UNICODE_STRING<EmulatorTraits<Emu64>>>{c.emu, attributes.ObjectName});
+		const auto u8_filename = u16_to_u8(filename);
 
 		struct _stat64 file_stat{};
-		if (_wstat64(filename.c_str(), &file_stat) != 0)
+#ifdef OS_WINDOWS
+		if (_stat64(u8_filename.c_str(), &file_stat) != 0)
+#else
+		if (stat64(u8_filename.c_str(), &file_stat) != 0)
+#endif
 		{
 			return STATUS_OBJECT_NAME_NOT_FOUND;
 		}
@@ -3051,7 +2998,7 @@
 
 	NTSTATUS handle_NtOpenSemaphore(const syscall_context& c, const emulator_object<handle> semaphore_handle,
 	                                const ACCESS_MASK /*desired_access*/,
-	                                const emulator_object<OBJECT_ATTRIBUTES> object_attributes)
+	                                const emulator_object<OBJECT_ATTRIBUTES<EmulatorTraits<Emu64>>> object_attributes)
 	{
 		if (!object_attributes)
 		{
@@ -3064,7 +3011,7 @@
 			return STATUS_INVALID_PARAMETER;
 		}
 
-		const auto name = read_unicode_string(c.emu, attributes.ObjectName);
+		const auto name = read_unicode_string(c.emu, emulator_object<UNICODE_STRING<EmulatorTraits<Emu64>>>{c.emu, attributes.ObjectName});
 		if (name.empty())
 		{
 			return STATUS_INVALID_PARAMETER;
@@ -3430,7 +3377,7 @@
 	}
 
 	NTSTATUS handle_NtGetContextThread(const syscall_context& c, handle thread_handle,
-	                                   const emulator_object<CONTEXT> thread_context)
+	                                   const emulator_object<CONTEXT64> thread_context)
 	{
 		const auto* thread = thread_handle == CURRENT_THREAD
 			                     ? c.proc.active_thread
@@ -3449,7 +3396,7 @@
 
 		thread->restore(c.emu);
 
-		thread_context.access([&](CONTEXT& context)
+		thread_context.access([&](CONTEXT64& context)
 		{
 			if (context.ContextFlags & CONTEXT_DEBUG_REGISTERS)
 			{
