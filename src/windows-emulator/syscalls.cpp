#include "platform/status.hpp"
#include "std_include.hpp"
#include "syscall_dispatcher.hpp"
#include "cpu_context.hpp"
#include "emulator_utils.hpp"
#include "syscall_utils.hpp"

#include <numeric>
#include <cwctype>
#include <algorithm>
#include <utils/string.hpp>
#include <utils/time.hpp>
#include <utils/finally.hpp>

namespace syscalls
{
    // syscalls/event.cpp:
    NTSTATUS handle_NtSetEvent(const syscall_context& c, uint64_t handle, emulator_object<LONG> previous_state);
    NTSTATUS handle_NtTraceEvent();
    NTSTATUS handle_NtQueryEvent();
    NTSTATUS handle_NtClearEvent(const syscall_context& c, handle event_handle);
    NTSTATUS handle_NtCreateEvent(const syscall_context& c, emulator_object<handle> event_handle,
                                  ACCESS_MASK desired_access,
                                  emulator_object<OBJECT_ATTRIBUTES<EmulatorTraits<Emu64>>> object_attributes,
                                  EVENT_TYPE event_type, BOOLEAN initial_state);
    NTSTATUS handle_NtOpenEvent(const syscall_context& c, emulator_object<uint64_t> event_handle,
                                ACCESS_MASK desired_access,
                                emulator_object<OBJECT_ATTRIBUTES<EmulatorTraits<Emu64>>> object_attributes);

    // syscalls/exception.cpp
    NTSTATUS handle_NtRaiseHardError(
        const syscall_context& c, NTSTATUS error_status, ULONG number_of_parameters,
        emulator_object<UNICODE_STRING<EmulatorTraits<Emu64>>> unicode_string_parameter_mask,
        emulator_object<DWORD> parameters, HARDERROR_RESPONSE_OPTION valid_response_option,
        emulator_object<HARDERROR_RESPONSE> response);
    NTSTATUS handle_NtRaiseException(const syscall_context& c,
                                     emulator_object<EMU_EXCEPTION_RECORD<EmulatorTraits<Emu64>>> exception_record,
                                     emulator_object<CONTEXT64> thread_context, BOOLEAN handle_exception);

    // syscalls/file.cpp
    NTSTATUS handle_NtSetInformationFile(const syscall_context& c, handle file_handle,
                                         emulator_object<IO_STATUS_BLOCK<EmulatorTraits<Emu64>>> io_status_block,
                                         uint64_t file_information, ULONG length, FILE_INFORMATION_CLASS info_class);
    NTSTATUS handle_NtQueryVolumeInformationFile(
        const syscall_context& c, handle file_handle,
        emulator_object<IO_STATUS_BLOCK<EmulatorTraits<Emu64>>> io_status_block, uint64_t fs_information, ULONG length,
        FS_INFORMATION_CLASS fs_information_class);
    NTSTATUS handle_NtQueryDirectoryFileEx(const syscall_context& c, handle file_handle, handle event_handle,
                                           EMULATOR_CAST(emulator_pointer, PIO_APC_ROUTINE) apc_routine,
                                           emulator_pointer apc_context,
                                           emulator_object<IO_STATUS_BLOCK<EmulatorTraits<Emu64>>> io_status_block,
                                           uint64_t file_information, uint32_t length, uint32_t info_class,
                                           ULONG query_flags,
                                           emulator_object<UNICODE_STRING<EmulatorTraits<Emu64>>> file_name);
    NTSTATUS handle_NtQueryDirectoryFile(const syscall_context& c, handle file_handle, handle event_handle,
                                         EMULATOR_CAST(emulator_pointer, PIO_APC_ROUTINE) apc_routine,
                                         emulator_pointer apc_context,
                                         emulator_object<IO_STATUS_BLOCK<EmulatorTraits<Emu64>>> io_status_block,
                                         uint64_t file_information, uint32_t length, uint32_t info_class,
                                         BOOLEAN return_single_entry,
                                         emulator_object<UNICODE_STRING<EmulatorTraits<Emu64>>> file_name,
                                         BOOLEAN restart_scan);
    NTSTATUS handle_NtQueryInformationFile(const syscall_context& c, handle file_handle,
                                           emulator_object<IO_STATUS_BLOCK<EmulatorTraits<Emu64>>> io_status_block,
                                           uint64_t file_information, uint32_t length, uint32_t info_class);
    NTSTATUS handle_NtQueryInformationByName(
        const syscall_context& c, emulator_object<OBJECT_ATTRIBUTES<EmulatorTraits<Emu64>>> object_attributes,
        emulator_object<IO_STATUS_BLOCK<EmulatorTraits<Emu64>>> io_status_block, uint64_t file_information,
        uint32_t length, uint32_t info_class);
    NTSTATUS handle_NtReadFile(const syscall_context& c, handle file_handle, uint64_t /*event*/,
                               uint64_t /*apc_routine*/, uint64_t /*apc_context*/,
                               emulator_object<IO_STATUS_BLOCK<EmulatorTraits<Emu64>>> io_status_block, uint64_t buffer,
                               ULONG length, emulator_object<LARGE_INTEGER> /*byte_offset*/,
                               emulator_object<ULONG> /*key*/);
    NTSTATUS handle_NtWriteFile(const syscall_context& c, handle file_handle, uint64_t /*event*/,
                                uint64_t /*apc_routine*/, uint64_t /*apc_context*/,
                                emulator_object<IO_STATUS_BLOCK<EmulatorTraits<Emu64>>> io_status_block,
                                uint64_t buffer, ULONG length, emulator_object<LARGE_INTEGER> /*byte_offset*/,
                                emulator_object<ULONG> /*key*/);
    NTSTATUS handle_NtCreateFile(const syscall_context& c, emulator_object<handle> file_handle,
                                 ACCESS_MASK desired_access,
                                 emulator_object<OBJECT_ATTRIBUTES<EmulatorTraits<Emu64>>> object_attributes,
                                 emulator_object<IO_STATUS_BLOCK<EmulatorTraits<Emu64>>> /*io_status_block*/,
                                 emulator_object<LARGE_INTEGER> /*allocation_size*/, ULONG /*file_attributes*/,
                                 ULONG /*share_access*/, ULONG create_disposition, ULONG create_options,
                                 uint64_t ea_buffer, ULONG ea_length);
    NTSTATUS handle_NtQueryAttributesFile(const syscall_context& c,
                                          emulator_object<OBJECT_ATTRIBUTES<EmulatorTraits<Emu64>>> object_attributes,
                                          emulator_object<FILE_BASIC_INFORMATION> file_information);
    NTSTATUS handle_NtQueryFullAttributesFile(
        const syscall_context& c, emulator_object<OBJECT_ATTRIBUTES<EmulatorTraits<Emu64>>> object_attributes,
        emulator_object<FILE_NETWORK_OPEN_INFORMATION> file_information);
    NTSTATUS handle_NtOpenFile(const syscall_context& c, emulator_object<handle> file_handle,
                               ACCESS_MASK desired_access,
                               emulator_object<OBJECT_ATTRIBUTES<EmulatorTraits<Emu64>>> object_attributes,
                               emulator_object<IO_STATUS_BLOCK<EmulatorTraits<Emu64>>> io_status_block,
                               ULONG share_access, ULONG open_options);
    NTSTATUS handle_NtOpenDirectoryObject(const syscall_context& c, emulator_object<handle> directory_handle,
                                          ACCESS_MASK /*desired_access*/,
                                          emulator_object<OBJECT_ATTRIBUTES<EmulatorTraits<Emu64>>> object_attributes);
    NTSTATUS handle_NtOpenSymbolicLinkObject(
        const syscall_context& c, emulator_object<handle> link_handle, ACCESS_MASK /*desired_access*/,
        emulator_object<OBJECT_ATTRIBUTES<EmulatorTraits<Emu64>>> object_attributes);
    NTSTATUS handle_NtQuerySymbolicLinkObject(const syscall_context& c, handle link_handle,
                                              emulator_object<UNICODE_STRING<EmulatorTraits<Emu64>>> link_target,
                                              emulator_object<ULONG> returned_length);
    NTSTATUS handle_NtCreateNamedPipeFile(const syscall_context& c, emulator_object<handle> file_handle,
                                          ULONG desired_access,
                                          emulator_object<OBJECT_ATTRIBUTES<EmulatorTraits<Emu64>>> object_attributes,
                                          emulator_object<IO_STATUS_BLOCK<EmulatorTraits<Emu64>>> io_status_block,
                                          ULONG share_access, ULONG create_disposition, ULONG create_options,
                                          ULONG named_pipe_type, ULONG read_mode, ULONG completion_mode,
                                          ULONG maximum_instances, ULONG inbound_quota, ULONG outbound_quota,
                                          emulator_object<LARGE_INTEGER> default_timeout);
    NTSTATUS handle_NtFsControlFile(const syscall_context& c, handle event_handle, uint64_t apc_routine,
                                    uint64_t app_context,
                                    emulator_object<IO_STATUS_BLOCK<EmulatorTraits<Emu64>>> io_status_block,
                                    ULONG fs_control_code, uint64_t input_buffer, ULONG input_buffer_length,
                                    uint64_t output_buffer, ULONG output_buffer_length);
    NTSTATUS handle_NtFlushBuffersFile(const syscall_context& c, handle file_handle,
                                       emulator_object<IO_STATUS_BLOCK<EmulatorTraits<Emu64>>> /*io_status_block*/);

    // syscalls/locale.cpp:
    NTSTATUS handle_NtInitializeNlsFiles(const syscall_context& c, emulator_object<uint64_t> base_address,
                                         emulator_object<LCID> default_locale_id,
                                         emulator_object<LARGE_INTEGER> /*default_casing_table_size*/);
    NTSTATUS handle_NtQueryDefaultLocale(const syscall_context&, BOOLEAN /*user_profile*/,
                                         emulator_object<LCID> default_locale_id);
    NTSTATUS handle_NtGetNlsSectionPtr(const syscall_context& c, ULONG section_type, ULONG section_data,
                                       emulator_pointer /*context_data*/, emulator_object<uint64_t> section_pointer,
                                       emulator_object<ULONG> section_size);
    NTSTATUS handle_NtGetMUIRegistryInfo();
    NTSTATUS handle_NtIsUILanguageComitted();
    NTSTATUS handle_NtUserGetKeyboardLayout();
    NTSTATUS handle_NtQueryDefaultUILanguage(const syscall_context&, emulator_object<LANGID> language_id);
    NTSTATUS handle_NtQueryInstallUILanguage(const syscall_context&, emulator_object<LANGID> language_id);

    // syscalls/memory.cpp:
    NTSTATUS handle_NtQueryVirtualMemory(const syscall_context& c, handle process_handle, uint64_t base_address,
                                         uint32_t info_class, uint64_t memory_information,
                                         uint64_t memory_information_length, emulator_object<uint64_t> return_length);
    NTSTATUS handle_NtProtectVirtualMemory(const syscall_context& c, handle process_handle,
                                           emulator_object<uint64_t> base_address,
                                           emulator_object<uint32_t> bytes_to_protect, uint32_t protection,
                                           emulator_object<uint32_t> old_protection);
    NTSTATUS handle_NtAllocateVirtualMemoryEx(const syscall_context& c, handle process_handle,
                                              emulator_object<uint64_t> base_address,
                                              emulator_object<uint64_t> bytes_to_allocate, uint32_t allocation_type,
                                              uint32_t page_protection);
    NTSTATUS handle_NtAllocateVirtualMemory(const syscall_context& c, handle process_handle,
                                            emulator_object<uint64_t> base_address, uint64_t zero_bits,
                                            emulator_object<uint64_t> bytes_to_allocate, uint32_t allocation_type,
                                            uint32_t page_protection);
    NTSTATUS handle_NtFreeVirtualMemory(const syscall_context& c, handle process_handle,
                                        emulator_object<uint64_t> base_address,
                                        emulator_object<uint64_t> bytes_to_allocate, uint32_t free_type);
    NTSTATUS handle_NtReadVirtualMemory(const syscall_context& c, handle process_handle, emulator_pointer base_address,
                                        emulator_pointer buffer, ULONG number_of_bytes_to_read,
                                        emulator_object<ULONG> number_of_bytes_read);
    NTSTATUS handle_NtSetInformationVirtualMemory();

    // syscalls/mutant.cpp:
    NTSTATUS handle_NtReleaseMutant(const syscall_context& c, handle mutant_handle,
                                    emulator_object<LONG> previous_count);
    NTSTATUS handle_NtOpenMutant(const syscall_context& c, emulator_object<handle> mutant_handle,
                                 ACCESS_MASK desired_access,
                                 emulator_object<OBJECT_ATTRIBUTES<EmulatorTraits<Emu64>>> object_attributes);
    NTSTATUS handle_NtCreateMutant(const syscall_context& c, emulator_object<handle> mutant_handle,
                                   ACCESS_MASK desired_access,
                                   emulator_object<OBJECT_ATTRIBUTES<EmulatorTraits<Emu64>>> object_attributes,
                                   BOOLEAN initial_owner);

    // syscalls/object.cpp:
    NTSTATUS handle_NtClose(const syscall_context& c, handle h);
    NTSTATUS handle_NtDuplicateObject(const syscall_context& c, handle source_process_handle, handle source_handle,
                                      handle target_process_handle, emulator_object<handle> target_handle,
                                      ACCESS_MASK desired_access, ULONG handle_attributes, ULONG options);
    NTSTATUS handle_NtQueryObject(const syscall_context& c, handle handle,
                                  OBJECT_INFORMATION_CLASS object_information_class,
                                  emulator_pointer object_information, ULONG object_information_length,
                                  emulator_object<ULONG> return_length);
    NTSTATUS handle_NtWaitForMultipleObjects(const syscall_context& c, ULONG count, emulator_object<handle> handles,
                                             WAIT_TYPE wait_type, BOOLEAN alertable,
                                             emulator_object<LARGE_INTEGER> timeout);
    NTSTATUS handle_NtWaitForSingleObject(const syscall_context& c, handle h, BOOLEAN alertable,
                                          emulator_object<LARGE_INTEGER> timeout);
    NTSTATUS handle_NtSetInformationObject();
    NTSTATUS handle_NtQuerySecurityObject(const syscall_context& c, handle /*h*/,
                                          SECURITY_INFORMATION /*security_information*/,
                                          emulator_pointer security_descriptor, ULONG length,
                                          emulator_object<ULONG> length_needed);

    // syscalls/port.cpp:
    NTSTATUS handle_NtConnectPort(const syscall_context& c, emulator_object<handle> client_port_handle,
                                  emulator_object<UNICODE_STRING<EmulatorTraits<Emu64>>> server_port_name,
                                  emulator_object<SECURITY_QUALITY_OF_SERVICE> /*security_qos*/,
                                  emulator_object<PORT_VIEW64> client_shared_memory,
                                  emulator_object<REMOTE_PORT_VIEW64> /*server_shared_memory*/,
                                  emulator_object<ULONG> /*maximum_message_length*/, emulator_pointer connection_info,
                                  emulator_object<ULONG> connection_info_length);
    NTSTATUS handle_NtSecureConnectPort(const syscall_context& c, emulator_object<handle> client_port_handle,
                                        emulator_object<UNICODE_STRING<EmulatorTraits<Emu64>>> server_port_name,
                                        emulator_object<SECURITY_QUALITY_OF_SERVICE> security_qos,
                                        emulator_object<PORT_VIEW64> client_shared_memory,
                                        emulator_pointer /*server_sid*/,
                                        emulator_object<REMOTE_PORT_VIEW64> server_shared_memory,
                                        emulator_object<ULONG> maximum_message_length, emulator_pointer connection_info,
                                        emulator_object<ULONG> connection_info_length);
    NTSTATUS handle_NtAlpcSendWaitReceivePort(const syscall_context& c, handle port_handle, ULONG /*flags*/,
                                              emulator_object<PORT_MESSAGE64> /*send_message*/,
                                              emulator_object<ALPC_MESSAGE_ATTRIBUTES>
                                              /*send_message_attributes*/,
                                              emulator_object<PORT_MESSAGE64> receive_message,
                                              emulator_object<EmulatorTraits<Emu64>::SIZE_T> /*buffer_length*/,
                                              emulator_object<ALPC_MESSAGE_ATTRIBUTES>
                                              /*receive_message_attributes*/,
                                              emulator_object<LARGE_INTEGER> /*timeout*/);
    NTSTATUS handle_NtAlpcConnectPort();

    // syscalls/process.cpp:
    NTSTATUS handle_NtQueryInformationProcess(const syscall_context& c, handle process_handle, uint32_t info_class,
                                              uint64_t process_information, uint32_t process_information_length,
                                              emulator_object<uint32_t> return_length);
    NTSTATUS handle_NtSetInformationProcess(const syscall_context& c, handle process_handle, uint32_t info_class,
                                            uint64_t process_information, uint32_t process_information_length);
    NTSTATUS handle_NtOpenProcess();
    NTSTATUS handle_NtOpenProcessToken(const syscall_context&, handle process_handle, ACCESS_MASK /*desired_access*/,
                                       emulator_object<handle> token_handle);
    NTSTATUS handle_NtOpenProcessTokenEx(const syscall_context& c, handle process_handle, ACCESS_MASK desired_access,
                                         ULONG /*handle_attributes*/, emulator_object<handle> token_handle);
    NTSTATUS handle_NtTerminateProcess(const syscall_context& c, handle process_handle, NTSTATUS exit_status);

    // syscalls/registry.cpp:
    NTSTATUS handle_NtOpenKey(const syscall_context& c, emulator_object<handle> key_handle,
                              ACCESS_MASK /*desired_access*/,
                              emulator_object<OBJECT_ATTRIBUTES<EmulatorTraits<Emu64>>> object_attributes);
    NTSTATUS handle_NtOpenKeyEx(const syscall_context& c, emulator_object<handle> key_handle,
                                ACCESS_MASK desired_access,
                                emulator_object<OBJECT_ATTRIBUTES<EmulatorTraits<Emu64>>> object_attributes,
                                ULONG /*open_options*/);
    NTSTATUS handle_NtQueryKey(const syscall_context& c, handle key_handle, KEY_INFORMATION_CLASS key_information_class,
                               uint64_t key_information, ULONG length, emulator_object<ULONG> result_length);
    NTSTATUS handle_NtQueryValueKey(const syscall_context& c, handle key_handle,
                                    emulator_object<UNICODE_STRING<EmulatorTraits<Emu64>>> value_name,
                                    KEY_VALUE_INFORMATION_CLASS key_value_information_class,
                                    uint64_t key_value_information, ULONG length, emulator_object<ULONG> result_length);
    NTSTATUS handle_NtCreateKey(const syscall_context& c, emulator_object<handle> key_handle,
                                ACCESS_MASK desired_access,
                                emulator_object<OBJECT_ATTRIBUTES<EmulatorTraits<Emu64>>> object_attributes,
                                ULONG /*title_index*/, emulator_object<UNICODE_STRING<EmulatorTraits<Emu64>>> /*class*/,
                                ULONG /*create_options*/, emulator_object<ULONG> /*disposition*/);
    NTSTATUS handle_NtNotifyChangeKey();
    NTSTATUS handle_NtSetInformationKey();
    NTSTATUS handle_NtEnumerateKey(const syscall_context& c, handle key_handle, ULONG index,
                                   KEY_INFORMATION_CLASS key_information_class, uint64_t key_information, ULONG length,
                                   emulator_object<ULONG> result_length);
    NTSTATUS handle_NtEnumerateValueKey(const syscall_context& c, handle key_handle, ULONG index,
                                        KEY_VALUE_INFORMATION_CLASS key_value_information_class,
                                        uint64_t key_value_information, ULONG length,
                                        emulator_object<ULONG> result_length);

    // syscalls/section.cpp:
    NTSTATUS handle_NtCreateSection(const syscall_context& c, emulator_object<handle> section_handle,
                                    ACCESS_MASK /*desired_access*/,
                                    emulator_object<OBJECT_ATTRIBUTES<EmulatorTraits<Emu64>>> object_attributes,
                                    emulator_object<ULARGE_INTEGER> maximum_size, ULONG section_page_protection,
                                    ULONG allocation_attributes, handle file_handle);
    NTSTATUS handle_NtOpenSection(const syscall_context& c, emulator_object<handle> section_handle,
                                  ACCESS_MASK /*desired_access*/,
                                  emulator_object<OBJECT_ATTRIBUTES<EmulatorTraits<Emu64>>> object_attributes);
    NTSTATUS handle_NtMapViewOfSection(const syscall_context& c, handle section_handle, handle process_handle,
                                       emulator_object<uint64_t> base_address,
                                       EMULATOR_CAST(EmulatorTraits<Emu64>::ULONG_PTR, ULONG_PTR) /*zero_bits*/,
                                       EMULATOR_CAST(EmulatorTraits<Emu64>::SIZE_T, SIZE_T) /*commit_size*/,
                                       emulator_object<LARGE_INTEGER> /*section_offset*/,
                                       emulator_object<EMULATOR_CAST(EmulatorTraits<Emu64>::SIZE_T, SIZE_T)> view_size,
                                       SECTION_INHERIT /*inherit_disposition*/, ULONG /*allocation_type*/,
                                       ULONG /*win32_protect*/);
    NTSTATUS handle_NtUnmapViewOfSection(const syscall_context& c, handle process_handle, uint64_t base_address);
    NTSTATUS handle_NtUnmapViewOfSectionEx(const syscall_context& c, handle process_handle, uint64_t base_address,
                                           ULONG /*flags*/);
    NTSTATUS handle_NtAreMappedFilesTheSame();

    // syscalls/semaphore.cpp:
    NTSTATUS handle_NtOpenSemaphore(const syscall_context& c, emulator_object<handle> semaphore_handle,
                                    ACCESS_MASK /*desired_access*/,
                                    emulator_object<OBJECT_ATTRIBUTES<EmulatorTraits<Emu64>>> object_attributes);
    NTSTATUS handle_NtReleaseSemaphore(const syscall_context& c, handle semaphore_handle, ULONG release_count,
                                       emulator_object<LONG> previous_count);
    NTSTATUS handle_NtCreateSemaphore(const syscall_context& c, emulator_object<handle> semaphore_handle,
                                      ACCESS_MASK /*desired_access*/,
                                      emulator_object<OBJECT_ATTRIBUTES<EmulatorTraits<Emu64>>> object_attributes,
                                      ULONG initial_count, ULONG maximum_count);

    // syscalls/system.cpp:
    NTSTATUS handle_NtQuerySystemInformation(const syscall_context& c, uint32_t info_class, uint64_t system_information,
                                             uint32_t system_information_length,
                                             emulator_object<uint32_t> return_length);
    NTSTATUS handle_NtQuerySystemInformationEx(const syscall_context& c, uint32_t info_class, uint64_t input_buffer,
                                               uint32_t input_buffer_length, uint64_t system_information,
                                               uint32_t system_information_length,
                                               emulator_object<uint32_t> return_length);
    NTSTATUS handle_NtSetSystemInformation();

    // syscalls/thread.cpp:
    NTSTATUS handle_NtSetInformationThread(const syscall_context& c, handle thread_handle, THREADINFOCLASS info_class,
                                           uint64_t thread_information, uint32_t thread_information_length);

    NTSTATUS handle_NtQueryInformationThread(const syscall_context& c, handle thread_handle, uint32_t info_class,
                                             uint64_t thread_information, uint32_t thread_information_length,
                                             emulator_object<uint32_t> return_length);
    NTSTATUS handle_NtOpenThread(const syscall_context&, handle thread_handle, ACCESS_MASK /*desired_access*/,
                                 emulator_object<OBJECT_ATTRIBUTES<EmulatorTraits<Emu64>>> /*object_attributes*/,
                                 emulator_pointer /*client_id*/);
    NTSTATUS handle_NtOpenThreadToken(const syscall_context&, handle thread_handle, ACCESS_MASK /*desired_access*/,
                                      BOOLEAN /*open_as_self*/, emulator_object<handle> token_handle);
    NTSTATUS handle_NtOpenThreadTokenEx(const syscall_context& c, handle thread_handle, ACCESS_MASK desired_access,
                                        BOOLEAN open_as_self, ULONG /*handle_attributes*/,
                                        emulator_object<handle> token_handle);
    NTSTATUS handle_NtTerminateThread(const syscall_context& c, handle thread_handle, NTSTATUS exit_status);
    NTSTATUS handle_NtDelayExecution(const syscall_context& c, BOOLEAN alertable,
                                     emulator_object<LARGE_INTEGER> delay_interval);
    NTSTATUS handle_NtAlertThreadByThreadId(const syscall_context& c, uint64_t thread_id);
    NTSTATUS handle_NtAlertThreadByThreadIdEx(const syscall_context& c, uint64_t thread_id,
                                              emulator_object<EMU_RTL_SRWLOCK<EmulatorTraits<Emu64>>> lock);
    NTSTATUS handle_NtWaitForAlertByThreadId(const syscall_context& c, uint64_t,
                                             emulator_object<LARGE_INTEGER> timeout);
    NTSTATUS handle_NtYieldExecution(const syscall_context& c);
    NTSTATUS handle_NtResumeThread(const syscall_context& c, handle thread_handle,
                                   emulator_object<ULONG> previous_suspend_count);
    NTSTATUS handle_NtContinue(const syscall_context& c, emulator_object<CONTEXT64> thread_context,
                               BOOLEAN raise_alert);
    NTSTATUS handle_NtContinueEx(const syscall_context& c, emulator_object<CONTEXT64> thread_context,
                                 uint64_t continue_argument);
    NTSTATUS handle_NtGetNextThread(const syscall_context& c, handle process_handle, handle thread_handle,
                                    ACCESS_MASK /*desired_access*/, ULONG /*handle_attributes*/, ULONG flags,
                                    emulator_object<handle> new_thread_handle);
    NTSTATUS handle_NtGetContextThread(const syscall_context& c, handle thread_handle,
                                       emulator_object<CONTEXT64> thread_context);
    NTSTATUS handle_NtSetContextThread(const syscall_context& c, handle thread_handle,
                                       emulator_object<CONTEXT64> thread_context);
    NTSTATUS handle_NtCreateThreadEx(const syscall_context& c, emulator_object<handle> thread_handle,
                                     ACCESS_MASK /*desired_access*/,
                                     emulator_object<OBJECT_ATTRIBUTES<EmulatorTraits<Emu64>>>
                                     /*object_attributes*/,
                                     handle process_handle, uint64_t start_routine, uint64_t argument,
                                     ULONG create_flags, EmulatorTraits<Emu64>::SIZE_T /*zero_bits*/,
                                     EmulatorTraits<Emu64>::SIZE_T stack_size,
                                     EmulatorTraits<Emu64>::SIZE_T /*maximum_stack_size*/,
                                     emulator_object<PS_ATTRIBUTE_LIST<EmulatorTraits<Emu64>>> attribute_list);
    NTSTATUS handle_NtGetCurrentProcessorNumberEx(const syscall_context&,
                                                  emulator_object<PROCESSOR_NUMBER> processor_number);
    ULONG handle_NtGetCurrentProcessorNumber();
    NTSTATUS handle_NtQueueApcThreadEx2(const syscall_context& c, handle thread_handle, handle reserve_handle,
                                        uint32_t apc_flags, uint64_t apc_routine, uint64_t apc_argument1,
                                        uint64_t apc_argument2, uint64_t apc_argument3);
    NTSTATUS handle_NtQueueApcThreadEx(const syscall_context& c, handle thread_handle, handle reserve_handle,
                                       uint64_t apc_routine, uint64_t apc_argument1, uint64_t apc_argument2,
                                       uint64_t apc_argument3);
    NTSTATUS handle_NtQueueApcThread(const syscall_context& c, handle thread_handle, uint64_t apc_routine,
                                     uint64_t apc_argument1, uint64_t apc_argument2, uint64_t apc_argument3);

    // syscalls/timer.cpp:
    NTSTATUS handle_NtQueryTimerResolution(const syscall_context&, emulator_object<ULONG> maximum_time,
                                           emulator_object<ULONG> minimum_time, emulator_object<ULONG> current_time);
    NTSTATUS handle_NtSetTimerResolution(const syscall_context&, ULONG /*desired_resolution*/, BOOLEAN set_resolution,
                                         emulator_object<ULONG> current_resolution);
    NTSTATUS handle_NtCreateTimer2(const syscall_context& c, emulator_object<handle> timer_handle, uint64_t reserved,
                                   emulator_object<OBJECT_ATTRIBUTES<EmulatorTraits<Emu64>>> object_attributes,
                                   ULONG attributes, ACCESS_MASK desired_access);
    NTSTATUS handle_NtCreateTimer(const syscall_context& c, emulator_object<handle> timer_handle,
                                  ACCESS_MASK desired_access,
                                  emulator_object<OBJECT_ATTRIBUTES<EmulatorTraits<Emu64>>> object_attributes,
                                  ULONG timer_type);
    NTSTATUS handle_NtSetTimer();
    NTSTATUS handle_NtSetTimer2();
    NTSTATUS handle_NtSetTimerEx(const syscall_context& c, handle timer_handle, uint32_t timer_set_info_class,
                                 uint64_t timer_set_information, ULONG timer_set_information_length);
    NTSTATUS handle_NtCancelTimer();

    // syscalls/window.cpp:
    NTSTATUS handle_NtUserBuildHwndList(const syscall_context& c, const handle desktop_handle,
                                            const handle parent_handle,
                                            const BOOLEAN is_children, const ULONG thread_id,
                                            const ULONG hwnd, handle hwnd_list, ULONG hwnd_needed);

    // syscalls/token.cpp:
    NTSTATUS
    handle_NtDuplicateToken(const syscall_context&, handle existing_token_handle, ACCESS_MASK /*desired_access*/,
                            emulator_object<OBJECT_ATTRIBUTES<EmulatorTraits<Emu64>>>
                            /*object_attributes*/,
                            BOOLEAN /*effective_only*/, TOKEN_TYPE type, emulator_object<handle> new_token_handle);
    NTSTATUS handle_NtQueryInformationToken(const syscall_context& c, handle token_handle,
                                            TOKEN_INFORMATION_CLASS token_information_class, uint64_t token_information,
                                            ULONG token_information_length, emulator_object<ULONG> return_length);
    NTSTATUS handle_NtQuerySecurityAttributesToken();

    NTSTATUS handle_NtReleaseWorkerFactoryWorker(const syscall_context& c, handle token_handle)
    {
        return STATUS_SUCCESS;
    }

    NTSTATUS handle_NtQueryPerformanceCounter(const syscall_context& c,
                                              const emulator_object<LARGE_INTEGER> performance_counter,
                                              const emulator_object<LARGE_INTEGER> performance_frequency)
    {
        try
        {
            if (performance_counter)
            {
                performance_counter.access([&](LARGE_INTEGER& value) {
                    value.QuadPart = c.win_emu.clock().steady_now().time_since_epoch().count();
                });
            }

            if (performance_frequency)
            {
                performance_frequency.access([&](LARGE_INTEGER& value) {
                    value.QuadPart = c.proc.kusd.get().QpcFrequency; //
                });
            }

            return STATUS_SUCCESS;
        }
        catch (...)
        {
            return STATUS_ACCESS_VIOLATION;
        }
    }

    NTSTATUS handle_NtManageHotPatch()
    {
        return STATUS_NOT_SUPPORTED;
    }

    NTSTATUS handle_NtCreateWorkerFactory()
    {
        return STATUS_SUCCESS;
    }

    NTSTATUS handle_NtSetInformationWorkerFactory()
    {
        return STATUS_SUCCESS;
    }

    NTSTATUS handle_NtShutdownWorkerFactory()
    {
        return STATUS_SUCCESS;
    }

    NTSTATUS handle_NtCreateIoCompletion(
        const syscall_context& c, const emulator_object<handle> event_handle, const ACCESS_MASK desired_access,
        const emulator_object<OBJECT_ATTRIBUTES<EmulatorTraits<Emu64>>> object_attributes,
        const uint32_t /*number_of_concurrent_threads*/)
    {
        return handle_NtCreateEvent(c, event_handle, desired_access, object_attributes, NotificationEvent, FALSE);
    }

    NTSTATUS handle_NtSetIoCompletion()
    {
        return STATUS_NOT_SUPPORTED;
    }

    NTSTATUS handle_NtRemoveIoCompletion(
        const syscall_context&, const emulator_object<handle> /*io_completion__handle*/,
        const emulator_object<int64_t> key_context, const emulator_pointer /*apc_context*/,
        const emulator_object<IO_STATUS_BLOCK<EmulatorTraits<Emu64>>> /*io_status_block*/,
        const emulator_object<LARGE_INTEGER> timeout)
    {
        if (timeout && timeout.read().QuadPart == 0)
        {
            return STATUS_TIMEOUT;
        }

        key_context.write_if_valid(-1);
        return STATUS_SUCCESS;
    }

    NTSTATUS handle_NtRemoveIoCompletionEx()
    {
        return STATUS_NOT_SUPPORTED;
    }

    NTSTATUS handle_NtCreateWaitCompletionPacket(
        const syscall_context& c, const emulator_object<handle> event_handle, const ACCESS_MASK desired_access,
        const emulator_object<OBJECT_ATTRIBUTES<EmulatorTraits<Emu64>>> object_attributes)
    {
        return handle_NtCreateEvent(c, event_handle, desired_access, object_attributes, NotificationEvent, FALSE);
    }

    NTSTATUS handle_NtApphelpCacheControl()
    {
        return STATUS_NOT_SUPPORTED;
    }

    NTSTATUS handle_NtDeviceIoControlFile(const syscall_context& c, const handle file_handle, const handle event,
                                          const emulator_pointer /*PIO_APC_ROUTINE*/ apc_routine,
                                          const emulator_pointer apc_context,
                                          const emulator_object<IO_STATUS_BLOCK<EmulatorTraits<Emu64>>> io_status_block,
                                          const ULONG io_control_code, const emulator_pointer input_buffer,
                                          const ULONG input_buffer_length, const emulator_pointer output_buffer,
                                          const ULONG output_buffer_length)
    {
        auto* device = c.proc.devices.get(file_handle);
        if (!device)
        {
            return STATUS_INVALID_HANDLE;
        }

        if (auto* e = c.win_emu.process.events.get(event))
        {
            e->signaled = false;
        }

        io_device_context context{c.emu};
        context.event = event;
        context.apc_routine = apc_routine;
        context.apc_context = apc_context;
        context.io_status_block = io_status_block;
        context.io_control_code = io_control_code;
        context.input_buffer = input_buffer;
        context.input_buffer_length = input_buffer_length;
        context.output_buffer = output_buffer;
        context.output_buffer_length = output_buffer_length;

        return device->execute_ioctl(c.win_emu, context);
    }

    NTSTATUS handle_NtQueryWnfStateData()
    {
        // puts("NtQueryWnfStateData not supported");
        return STATUS_NOT_SUPPORTED;
    }

    NTSTATUS handle_NtQueryWnfStateNameInformation()
    {
        // puts("NtQueryWnfStateNameInformation not supported");
        // return STATUS_NOT_SUPPORTED;
        return STATUS_SUCCESS;
    }

    NTSTATUS handle_NtQueryLicenseValue()
    {
        // puts("NtQueryLicenseValue not supported");
        return STATUS_NOT_SUPPORTED;
    }

    NTSTATUS handle_NtTestAlert(const syscall_context& c)
    {
        c.win_emu.yield_thread(true);
        return STATUS_SUCCESS;
    }

    NTSTATUS handle_NtUserSystemParametersInfo()
    {
        return STATUS_NOT_SUPPORTED;
    }

    NTSTATUS handle_NtDxgkIsFeatureEnabled()
    {
        // puts("NtDxgkIsFeatureEnabled not supported");
        return STATUS_NOT_SUPPORTED;
    }

    NTSTATUS handle_NtUserDisplayConfigGetDeviceInfo()
    {
        // puts("NtUserDisplayConfigGetDeviceInfo not supported");
        return STATUS_NOT_SUPPORTED;
    }

    NTSTATUS handle_NtGdiInit(const syscall_context& c)
    {
        c.proc.peb.access([&](PEB64& peb) {
            if (!peb.GdiSharedHandleTable)
            {
                const auto shared_memory = c.proc.base_allocator.reserve<GDI_SHARED_MEMORY64>();

                shared_memory.access([](GDI_SHARED_MEMORY64& mem) {
                    mem.Objects[0x12] = 1;
                    mem.Objects[0x13] = 1;
                });

                peb.GdiSharedHandleTable = shared_memory.value();
            }
        });

        return STATUS_WAIT_1;
    }

    NTSTATUS handle_NtGdiInit2(const syscall_context& c)
    {
        handle_NtGdiInit(c);
        return STATUS_NOT_SUPPORTED;
    }

    NTSTATUS handle_NtUserRegisterWindowMessage()
    {
        return STATUS_NOT_SUPPORTED;
    }

    NTSTATUS handle_NtUserGetThreadState()
    {
        return 0;
    }

    NTSTATUS handle_NtUpdateWnfStateData()
    {
        return STATUS_NOT_SUPPORTED;
    }

    NTSTATUS handle_NtQueryInformationJobObject()
    {
        return STATUS_NOT_SUPPORTED;
    }

    NTSTATUS handle_NtAccessCheck()
    {
        return STATUS_NOT_SUPPORTED;
    }

    NTSTATUS handle_NtCreateUserProcess()
    {
        return STATUS_NOT_SUPPORTED;
    }

    NTSTATUS handle_NtCreateDebugObject()
    {
        return STATUS_NOT_SUPPORTED;
    }

    NTSTATUS handle_NtAddAtomEx(const syscall_context& c, const uint64_t atom_name, const ULONG length,
                                const emulator_object<RTL_ATOM> atom, const ULONG /*flags*/)
    {
        std::u16string name{};
        name.resize(length / 2);

        c.emu.read_memory(atom_name, name.data(), length);

        uint16_t index = c.proc.add_or_find_atom(name);
        atom.write(index);

        return STATUS_SUCCESS;
    }

    NTSTATUS handle_NtAddAtom(const syscall_context& c, const uint64_t atom_name, const ULONG length,
                              const emulator_object<RTL_ATOM> atom)
    {
        return handle_NtAddAtomEx(c, atom_name, length, atom, 0);
    }

    NTSTATUS handle_NtDeleteAtom(const syscall_context& c, const RTL_ATOM atom)
    {
        c.proc.delete_atom(atom);
        return STATUS_SUCCESS;
    }

    NTSTATUS handle_NtFindAtom(const syscall_context& c, const uint64_t atom_name, const ULONG length,
                               const emulator_object<uint16_t> atom)
    {
        const auto name = read_string<char16_t>(c.emu, atom_name, length / 2);
        const auto index = c.proc.find_atom(name);
        if (!index)
        {
            return STATUS_OBJECT_NAME_NOT_FOUND;
        }

        if (atom)
        {
            atom.write(*index);
        }

        return STATUS_SUCCESS;
    }

    NTSTATUS handle_NtUserGetAtomName(const syscall_context& c, const RTL_ATOM atom,
                                      const emulator_object<UNICODE_STRING<EmulatorTraits<Emu64>>> atom_name)
    {
        const auto* name = c.proc.get_atom_name(atom);
        if (!name)
        {
            return STATUS_INVALID_PARAMETER;
        }

        const size_t name_length = name->size() * 2;
        const size_t max_length = name_length + 2;

        bool too_small = false;
        atom_name.access([&](UNICODE_STRING<EmulatorTraits<Emu64>>& str) {
            if (str.MaximumLength < max_length)
            {
                too_small = true;
                return;
            }

            str.Length = static_cast<USHORT>(name_length);
            c.emu.write_memory(str.Buffer, name->data(), max_length);
        });

        return too_small ? STATUS_BUFFER_TOO_SMALL : STATUS_SUCCESS;
    }

    NTSTATUS handle_NtQueryDebugFilterState()
    {
        return FALSE;
    }

    NTSTATUS handle_NtUserGetDpiForCurrentProcess()
    {
        return 96;
    }

    hdc handle_NtUserGetDCEx(const syscall_context& /*c*/, const hwnd window, const uint64_t /*clip_region*/,
                             const ULONG /*flags*/)
    {
        return window;
    }

    hdc handle_NtUserGetDC(const syscall_context& c, const hwnd window)
    {
        return handle_NtUserGetDCEx(c, window, 0, 0);
    }

    NTSTATUS handle_NtUserGetWindowDC()
    {
        return 1;
    }

    NTSTATUS handle_NtUserReleaseDC()
    {
        return STATUS_SUCCESS;
    }

    NTSTATUS handle_NtUserModifyUserStartupInfoFlags()
    {
        return STATUS_SUCCESS;
    }

    NTSTATUS handle_NtUserGetCursorPos()
    {
        return STATUS_NOT_SUPPORTED;
    }

    NTSTATUS handle_NtUserSetCursor()
    {
        return STATUS_NOT_SUPPORTED;
    }

    NTSTATUS handle_NtUserFindExistingCursorIcon()
    {
        return STATUS_NOT_SUPPORTED;
    }

    NTSTATUS handle_NtSystemDebugControl()
    {
        return STATUS_DEBUGGER_INACTIVE;
    }

    NTSTATUS handle_NtRequestWaitReplyPort()
    {
        return STATUS_NOT_SUPPORTED;
    }

    NTSTATUS handle_NtTraceControl()
    {
        return STATUS_NOT_SUPPORTED;
    }

    NTSTATUS handle_NtUserGetProcessUIContextInformation()
    {
        return STATUS_NOT_SUPPORTED;
    }

    NTSTATUS handle_NtUserFindWindowEx()
    {
        return 0;
    }

    NTSTATUS handle_NtUserMoveWindow()
    {
        return 0;
    }

    NTSTATUS handle_NtUserGetProcessWindowStation()
    {
        return 0;
    }

    template <typename Traits>
    struct CLSMENUNAME
    {
        EMULATOR_CAST(typename Traits::PVOID, char*) pszClientAnsiMenuName;
        EMULATOR_CAST(typename Traits::PVOID, char16_t*) pwszClientUnicodeMenuName;
        EMULATOR_CAST(typename Traits::PVOID, UNICODE_STRING*) pusMenuName;
    };

    NTSTATUS handle_NtUserRegisterClassExWOW(
        const syscall_context& c, const emulator_pointer /*wnd_class_ex*/,
        const emulator_object<UNICODE_STRING<EmulatorTraits<Emu64>>> class_name,
        const emulator_object<UNICODE_STRING<EmulatorTraits<Emu64>>> /*class_version*/,
        const emulator_object<CLSMENUNAME<EmulatorTraits<Emu64>>> /*class_menu_name*/, const DWORD /*function_id*/,
        const DWORD /*flags*/, const emulator_pointer /*wow*/)
    {
        uint16_t index = c.proc.add_or_find_atom(read_unicode_string(c.emu, class_name));
        return index;
    }

    NTSTATUS handle_NtUserUnregisterClass(const syscall_context& c,
                                          const emulator_object<UNICODE_STRING<EmulatorTraits<Emu64>>> class_name,
                                          const emulator_pointer /*instance*/,
                                          const emulator_object<CLSMENUNAME<EmulatorTraits<Emu64>>> /*class_menu_name*/)
    {
        return c.proc.delete_atom(read_unicode_string(c.emu, class_name));
    }

    NTSTATUS handle_NtUserSetWindowsHookEx()
    {
        return STATUS_NOT_SUPPORTED;
    }

    NTSTATUS handle_NtUserUnhookWindowsHookEx()
    {
        return STATUS_NOT_SUPPORTED;
    }

    NTSTATUS handle_NtUserMapVirtualKeyEx()
    {
        return 0;
    }

    NTSTATUS handle_NtUserToUnicodeEx()
    {
        return 0;
    }

    NTSTATUS handle_NtUserSetProcessDpiAwarenessContext()
    {
        return 0;
    }

    std::u16string read_large_string(const emulator_object<LARGE_STRING> str_obj)
    {
        if (!str_obj)
        {
            return {};
        }

        const auto str = str_obj.read();
        if (!str.bAnsi)
        {
            return read_string<char16_t>(*str_obj.get_memory_interface(), str.Buffer, str.Length / 2);
        }

        const auto ansi_string = read_string<char>(*str_obj.get_memory_interface(), str.Buffer, str.Length);
        return u8_to_u16(ansi_string);
    }

    hwnd handle_NtUserCreateWindowEx(const syscall_context& c, const DWORD /*ex_style*/,
                                     const emulator_object<LARGE_STRING> class_name,
                                     const emulator_object<LARGE_STRING> /*cls_version*/,
                                     const emulator_object<LARGE_STRING> window_name, const DWORD /*style*/,
                                     const int x, const int y, const int width, const int height, const hwnd /*parent*/,
                                     const hmenu /*menu*/, const hinstance /*instance*/, const pointer /*l_param*/,
                                     const DWORD /*flags*/, const pointer /*acbi_buffer*/)
    {
        window win{};
        win.x = x;
        win.y = y;
        win.width = width;
        win.height = height;
        win.thread_id = c.win_emu.current_thread().id;
        win.class_name = read_large_string(class_name);
        win.name = read_large_string(window_name);

        return c.proc.windows.store(std::move(win)).bits;
    }

    BOOL handle_NtUserDestroyWindow(const syscall_context& c, const hwnd window)
    {
        return c.proc.windows.erase(window);
    }

    BOOL handle_NtUserSetProp(const syscall_context& c, const hwnd window, const uint16_t atom, const uint64_t data)
    {
        auto* win = c.proc.windows.get(window);
        const auto* prop = c.proc.get_atom_name(atom);

        if (!win || !prop)
        {
            return FALSE;
        }

        win->props[*prop] = data;

        return TRUE;
    }

    BOOL handle_NtUserSetProp2(const syscall_context& c, const hwnd window,
                               const emulator_object<UNICODE_STRING<EmulatorTraits<Emu64>>> str, const uint64_t data)
    {
        auto* win = c.proc.windows.get(window);
        if (!win || !str)
        {
            return FALSE;
        }

        auto prop = read_unicode_string(c.emu, str);
        win->props[std::move(prop)] = data;

        return TRUE;
    }

    ULONG handle_NtUserGetRawInputDeviceList()
    {
        return 0;
    }

    ULONG handle_NtUserGetKeyboardType()
    {
        return 0;
    }

    uint64_t handle_NtUserChangeWindowMessageFilterEx()
    {
        return 0;
    }

    BOOL handle_NtUserShowWindow(const syscall_context& c, const hwnd hwnd, const LONG cmd_show)
    {
        (void)c;
        (void)hwnd;
        (void)cmd_show;
        return TRUE;
    }

    BOOL handle_NtUserGetMessage(const syscall_context& c, const emulator_object<msg> message, const hwnd hwnd,
                                 const UINT msg_filter_min, const UINT msg_filter_max)
    {
        (void)c;
        (void)message;
        (void)hwnd;
        (void)msg_filter_min;
        (void)msg_filter_max;

        return TRUE;
    }

    BOOL handle_NtUserPeekMessage(const syscall_context& c, const emulator_object<msg> message, const hwnd hwnd,
                                  const UINT msg_filter_min, const UINT msg_filter_max, const UINT remove_message)
    {
        (void)c;
        (void)message;
        (void)hwnd;
        (void)msg_filter_min;
        (void)msg_filter_max;
        (void)remove_message;

        return FALSE;
    }

    NTSTATUS handle_NtUserEnumDisplayDevices(const syscall_context& /*c*/,
                                             const emulator_object<UNICODE_STRING<EmulatorTraits<Emu64>>> str_device,
                                             const DWORD dev_num,
                                             const emulator_object<EMU_DISPLAY_DEVICEW> display_device,
                                             const DWORD /*flags*/)
    {
        if (str_device && dev_num != 0)
        {
            return STATUS_UNSUCCESSFUL;
        }

        if (dev_num > 0)
        {
            return STATUS_UNSUCCESSFUL;
        }

        display_device.access([&](EMU_DISPLAY_DEVICEW& dev) {
            dev.StateFlags = 0;
            utils::string::copy(dev.DeviceName, u"\\\\.\\DISPLAY1");
            utils::string::copy(dev.DeviceID, u"PCI\\VEN_10DE&DEV_0000&SUBSYS_00000000&REV_A1");
            utils::string::copy(dev.DeviceString, u"Emulator Display");
            utils::string::copy(dev.DeviceKey,
                                u"\\Registry\\Machine\\System\\CurrentControlSet\\Control\\Video\\{00000001-"
                                u"0002-0003-0004-000000000005}\\0001");
        });

        return STATUS_SUCCESS;
    }

    NTSTATUS handle_NtAssociateWaitCompletionPacket()
    {
        return STATUS_SUCCESS;
    }

    NTSTATUS handle_NtCancelWaitCompletionPacket()
    {
        return STATUS_SUCCESS;
    }

    NTSTATUS handle_NtSetWnfProcessNotificationEvent()
    {
        return STATUS_NOT_SUPPORTED;
    }
}

void syscall_dispatcher::add_handlers(std::map<std::string, syscall_handler>& handler_mapping)
{
#define add_handler(syscall)                                                            \
    do                                                                                  \
    {                                                                                   \
        handler_mapping[#syscall] = make_syscall_handler<syscalls::handle_##syscall>(); \
    } while (0)

    add_handler(NtSetInformationThread);
    add_handler(NtSetEvent);
    add_handler(NtClose);
    add_handler(NtOpenKey);
    add_handler(NtAllocateVirtualMemory);
    add_handler(NtQueryInformationProcess);
    add_handler(NtSetInformationProcess);
    add_handler(NtSetInformationVirtualMemory);
    add_handler(NtFreeVirtualMemory);
    add_handler(NtQueryVirtualMemory);
    add_handler(NtOpenThread);
    add_handler(NtOpenThreadToken);
    add_handler(NtOpenThreadTokenEx);
    add_handler(NtQueryPerformanceCounter);
    add_handler(NtQuerySystemInformation);
    add_handler(NtCreateEvent);
    add_handler(NtProtectVirtualMemory);
    add_handler(NtOpenDirectoryObject);
    add_handler(NtTraceEvent);
    add_handler(NtAllocateVirtualMemoryEx);
    add_handler(NtCreateIoCompletion);
    add_handler(NtSetIoCompletion);
    add_handler(NtRemoveIoCompletion);
    add_handler(NtCreateWaitCompletionPacket);
    add_handler(NtCreateWorkerFactory);
    add_handler(NtSetInformationWorkerFactory);
    add_handler(NtShutdownWorkerFactory);
    add_handler(NtManageHotPatch);
    add_handler(NtOpenSection);
    add_handler(NtMapViewOfSection);
    add_handler(NtOpenSymbolicLinkObject);
    add_handler(NtQuerySymbolicLinkObject);
    add_handler(NtQuerySystemInformationEx);
    add_handler(NtOpenFile);
    add_handler(NtQueryVolumeInformationFile);
    add_handler(NtApphelpCacheControl);
    add_handler(NtCreateSection);
    add_handler(NtConnectPort);
    add_handler(NtSecureConnectPort);
    add_handler(NtCreateFile);
    add_handler(NtDeviceIoControlFile);
    add_handler(NtQueryWnfStateData);
    add_handler(NtOpenProcess);
    add_handler(NtOpenProcessToken);
    add_handler(NtOpenProcessTokenEx);
    add_handler(NtQuerySecurityAttributesToken);
    add_handler(NtQueryLicenseValue);
    add_handler(NtTestAlert);
    add_handler(NtContinue);
    add_handler(NtContinueEx);
    add_handler(NtTerminateProcess);
    add_handler(NtWriteFile);
    add_handler(NtRaiseHardError);
    add_handler(NtCreateSemaphore);
    add_handler(NtOpenSemaphore);
    add_handler(NtReadVirtualMemory);
    add_handler(NtQueryInformationToken);
    add_handler(NtDxgkIsFeatureEnabled);
    add_handler(NtAddAtomEx);
    add_handler(NtAddAtom);
    add_handler(NtFindAtom);
    add_handler(NtDeleteAtom);
    add_handler(NtUserGetAtomName);
    add_handler(NtInitializeNlsFiles);
    add_handler(NtUnmapViewOfSection);
    add_handler(NtUnmapViewOfSectionEx);
    add_handler(NtDuplicateObject);
    add_handler(NtQueryInformationThread);
    add_handler(NtQueryWnfStateNameInformation);
    add_handler(NtAlpcSendWaitReceivePort);
    add_handler(NtGdiInit);
    add_handler(NtGdiInit2);
    add_handler(NtUserGetThreadState);
    add_handler(NtOpenKeyEx);
    add_handler(NtUserDisplayConfigGetDeviceInfo);
    add_handler(NtOpenEvent);
    add_handler(NtGetMUIRegistryInfo);
    add_handler(NtIsUILanguageComitted);
    add_handler(NtQueryDefaultUILanguage);
    add_handler(NtQueryInstallUILanguage);
    add_handler(NtUpdateWnfStateData);
    add_handler(NtRaiseException);
    add_handler(NtQueryInformationJobObject);
    add_handler(NtSetSystemInformation);
    add_handler(NtQueryInformationFile);
    add_handler(NtCreateThreadEx);
    add_handler(NtQueryDebugFilterState);
    add_handler(NtWaitForSingleObject);
    add_handler(NtTerminateThread);
    add_handler(NtDelayExecution);
    add_handler(NtWaitForAlertByThreadId);
    add_handler(NtAlertThreadByThreadIdEx);
    add_handler(NtAlertThreadByThreadId);
    add_handler(NtReadFile);
    add_handler(NtSetInformationFile);
    add_handler(NtUserRegisterWindowMessage);
    add_handler(NtQueryValueKey);
    add_handler(NtQueryKey);
    add_handler(NtGetNlsSectionPtr);
    add_handler(NtAccessCheck);
    add_handler(NtCreateKey);
    add_handler(NtNotifyChangeKey);
    add_handler(NtGetCurrentProcessorNumberEx);
    add_handler(NtGetCurrentProcessorNumber);
    add_handler(NtQueryObject);
    add_handler(NtQueryAttributesFile);
    add_handler(NtWaitForMultipleObjects);
    add_handler(NtCreateMutant);
    add_handler(NtReleaseMutant);
    add_handler(NtDuplicateToken);
    add_handler(NtQueryTimerResolution);
    add_handler(NtSetInformationKey);
    add_handler(NtUserGetKeyboardLayout);
    add_handler(NtQueryDirectoryFileEx);
    add_handler(NtQueryDirectoryFile);
    add_handler(NtUserSystemParametersInfo);
    add_handler(NtGetContextThread);
    add_handler(NtYieldExecution);
    add_handler(NtUserModifyUserStartupInfoFlags);
    add_handler(NtUserGetDCEx);
    add_handler(NtUserGetDC);
    add_handler(NtUserGetWindowDC);
    add_handler(NtUserGetDpiForCurrentProcess);
    add_handler(NtReleaseSemaphore);
    add_handler(NtEnumerateKey);
    add_handler(NtEnumerateValueKey);
    add_handler(NtAlpcConnectPort);
    add_handler(NtGetNextThread);
    add_handler(NtSetInformationObject);
    add_handler(NtUserGetCursorPos);
    add_handler(NtUserReleaseDC);
    add_handler(NtUserFindExistingCursorIcon);
    add_handler(NtSetContextThread);
    add_handler(NtUserFindWindowEx);
    add_handler(NtUserMoveWindow);
    add_handler(NtSystemDebugControl);
    add_handler(NtRequestWaitReplyPort);
    add_handler(NtQueryDefaultLocale);
    add_handler(NtSetTimerResolution);
    add_handler(NtResumeThread);
    add_handler(NtClearEvent);
    add_handler(NtTraceControl);
    add_handler(NtUserGetProcessUIContextInformation);
    add_handler(NtQueueApcThreadEx2);
    add_handler(NtQueueApcThreadEx);
    add_handler(NtQueueApcThread);
    add_handler(NtCreateUserProcess);
    add_handler(NtCreateNamedPipeFile);
    add_handler(NtFsControlFile);
    add_handler(NtQueryFullAttributesFile);
    add_handler(NtFlushBuffersFile);
    add_handler(NtAreMappedFilesTheSame);
    add_handler(NtUserGetProcessWindowStation);
    add_handler(NtUserRegisterClassExWOW);
    add_handler(NtUserUnregisterClass);
    add_handler(NtUserSetWindowsHookEx);
    add_handler(NtUserUnhookWindowsHookEx);
    add_handler(NtUserCreateWindowEx);
    add_handler(NtUserShowWindow);
    add_handler(NtUserGetMessage);
    add_handler(NtUserPeekMessage);
    add_handler(NtUserMapVirtualKeyEx);
    add_handler(NtUserToUnicodeEx);
    add_handler(NtUserSetProcessDpiAwarenessContext);
    add_handler(NtUserGetRawInputDeviceList);
    add_handler(NtUserGetKeyboardType);
    add_handler(NtUserEnumDisplayDevices);
    add_handler(NtUserSetProp);
    add_handler(NtUserSetProp2);
    add_handler(NtUserChangeWindowMessageFilterEx);
    add_handler(NtUserDestroyWindow);
    add_handler(NtQueryInformationByName);
    add_handler(NtUserSetCursor);
    add_handler(NtOpenMutant);
    add_handler(NtCreateTimer);
    add_handler(NtCreateTimer2);
    add_handler(NtSetTimer);
    add_handler(NtSetTimer2);
    add_handler(NtSetTimerEx);
    add_handler(NtCancelTimer);
    add_handler(NtAssociateWaitCompletionPacket);
    add_handler(NtCancelWaitCompletionPacket);
    add_handler(NtSetWnfProcessNotificationEvent);
    add_handler(NtQuerySecurityObject);
    add_handler(NtQueryEvent);
<<<<<<< HEAD
    add_handler(NtUserBuildHwndList);
    add_handler(NtReleaseWorkerFactoryWorker);
=======
    add_handler(NtRemoveIoCompletionEx);
    add_handler(NtCreateDebugObject);
>>>>>>> 8d11ab89

#undef add_handler
}<|MERGE_RESOLUTION|>--- conflicted
+++ resolved
@@ -1195,13 +1195,10 @@
     add_handler(NtSetWnfProcessNotificationEvent);
     add_handler(NtQuerySecurityObject);
     add_handler(NtQueryEvent);
-<<<<<<< HEAD
     add_handler(NtUserBuildHwndList);
     add_handler(NtReleaseWorkerFactoryWorker);
-=======
     add_handler(NtRemoveIoCompletionEx);
     add_handler(NtCreateDebugObject);
->>>>>>> 8d11ab89
 
 #undef add_handler
 }