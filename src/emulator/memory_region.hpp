<<<<<<< HEAD
#pragma once
#include "memory_permission.hpp"
#include <cstddef>

struct basic_memory_region
{
	uint64_t start{};
	size_t length{};
	memory_permission pemissions{};
};

struct memory_region : basic_memory_region
{
	bool committed{};
};
=======
#pragma once
#include "memory_permission.hpp"

struct basic_memory_region
{
	uint64_t start{};
	size_t length{};
	memory_permission permissions{};
};

struct memory_region : basic_memory_region
{
	bool committed{};
};
>>>>>>> 1fa67acb
<|MERGE_RESOLUTION|>--- conflicted
+++ resolved
@@ -1,22 +1,6 @@
-<<<<<<< HEAD
 #pragma once
 #include "memory_permission.hpp"
 #include <cstddef>
-
-struct basic_memory_region
-{
-	uint64_t start{};
-	size_t length{};
-	memory_permission pemissions{};
-};
-
-struct memory_region : basic_memory_region
-{
-	bool committed{};
-};
-=======
-#pragma once
-#include "memory_permission.hpp"
 
 struct basic_memory_region
 {
@@ -28,5 +12,4 @@
 struct memory_region : basic_memory_region
 {
 	bool committed{};
-};
->>>>>>> 1fa67acb
+};